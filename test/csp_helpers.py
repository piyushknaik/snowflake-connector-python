#!/usr/bin/env python
from __future__ import annotations

import datetime
import json
import logging
import os
from abc import ABC, abstractmethod
from contextlib import ExitStack
from time import time
from unittest import mock
from urllib.parse import parse_qs, urlparse

import botocore.endpoint
import jwt

# Boto is left as a development-dependency - to be sure our http requests correspond to the appropriate behavior and old driver tests are passing in the future
from botocore.awsrequest import AWSRequest
from botocore.credentials import Credentials

from snowflake.connector.vendored.requests.exceptions import ConnectTimeout, HTTPError
from snowflake.connector.vendored.requests.models import Response
from snowflake.connector.wif_util import AwsCredentials

logger = logging.getLogger(__name__)


def gen_dummy_id_token(
    sub="test-subject", iss="test-issuer", aud="snowflakecomputing.com"
) -> str:
    """Generates a dummy ID token using the given subject and issuer."""
    now = int(time())
    key = "secret"
    payload = {
        "sub": sub,
        "iss": iss,
        "aud": aud,
        "iat": now,
        "exp": now + 60 * 60,
    }
    logger.debug(f"Generating dummy token with the following claims:\n{str(payload)}")
    return jwt.encode(
        payload=payload,
        key=key,
        algorithm="HS256",
    )


def build_response(content: bytes, status_code: int = 200) -> Response:
    """Builds a requests.Response object with the given status code and content."""
    response = Response()
    response.status_code = status_code
    response._content = content
    return response


class FakeMetadataService(ABC):
    """Base class for fake metadata service implementations."""

    def __init__(self):
        self.reset_defaults()

    @abstractmethod
    def reset_defaults(self):
        """Resets any default values for test parameters.

        This is called in the constructor and when entering as a context manager.
        """
        pass

    @property
    @abstractmethod
    def expected_hostname(self):
        """Hostname at which this metadata service is listening.

        Used to raise a ConnectTimeout for requests not targeted to this hostname.
        """
        pass

    @abstractmethod
    def handle_request(self, method, parsed_url, headers, timeout):
        """Main business logic for handling this request. Should return a Response object."""
        pass

    def __call__(self, method, url, headers, timeout):
        """Entry point for the requests mock."""
        logger.debug(f"Received request: {method} {url} {str(headers)}")
        parsed_url = urlparse(url)

        if not parsed_url.hostname == self.expected_hostname:
            logger.debug(
                f"Received request to unexpected hostname {parsed_url.hostname}"
            )
            raise ConnectTimeout()

        return self.handle_request(method, parsed_url, headers, timeout)

    def __enter__(self):
        """Patches the relevant HTTP calls when entering as a context manager."""
        self.reset_defaults()
        self.patchers = []
        # Session.request is used by the direct metadata service API calls from our code. This is the main
        # thing being faked here.
        self.patchers.append(
            mock.patch(
                "snowflake.connector.vendored.requests.Session.request",
                side_effect=self,
            )
        )
        # HTTPConnection.request is used by the AWS boto libraries. We're not mocking those calls here, so we
        # simply raise a ConnectTimeout to avoid making real network calls.
        self.patchers.append(
            mock.patch(
                "urllib3.connection.HTTPConnection.request",
                side_effect=ConnectTimeout(),
            )
        )
        for patcher in self.patchers:
            patcher.__enter__()
        return self

    def __exit__(self, *args, **kwargs):
        for patcher in self.patchers:
            patcher.__exit__(*args, **kwargs)


class NoMetadataService(FakeMetadataService):
    """Emulates an environment without any metadata service."""

    def reset_defaults(self):
        pass

    @property
    def expected_hostname(self):
        return None  # Always raise a ConnectTimeout.

    def handle_request(self, method, parsed_url, headers, timeout):
        # This should never be called because we always raise a ConnectTimeout.
        pass


class FakeAzureVmMetadataService(FakeMetadataService):
    """Emulates an environment with the Azure VM metadata service."""

    def reset_defaults(self):
        # Defaults used for generating an Entra ID token. Can be overriden in individual tests.
        self.sub = "611ab25b-2e81-4e18-92a7-b21f2bebb269"
        self.iss = "https://sts.windows.net/2c0183ed-cf17-480d-b3f7-df91bc0a97cd"

    @property
    def expected_hostname(self):
        return "169.254.169.254"

    def handle_request(self, method, parsed_url, headers, timeout):
        query_string = parse_qs(parsed_url.query)

        # Reject malformed requests.
        if not (
            method == "GET"
            and parsed_url.path == "/metadata/identity/oauth2/token"
            and headers.get("Metadata") == "True"
            and query_string["resource"]
        ):
            raise HTTPError()

        logger.debug("Received request for Azure VM metadata service")

        resource = query_string["resource"][0]
        self.token = gen_dummy_id_token(sub=self.sub, iss=self.iss, aud=resource)
        return build_response(json.dumps({"access_token": self.token}).encode("utf-8"))


class FakeAzureFunctionMetadataService(FakeMetadataService):
    """Emulates an environment with the Azure Function metadata service."""

    def reset_defaults(self):
        # Defaults used for generating an Entra ID token. Can be overriden in individual tests.
        self.sub = "611ab25b-2e81-4e18-92a7-b21f2bebb269"
        self.iss = "https://sts.windows.net/2c0183ed-cf17-480d-b3f7-df91bc0a97cd"

        self.identity_endpoint = "http://169.254.255.2:8081/msi/token"
        self.identity_header = "FD80F6DA783A4881BE9FAFA365F58E7A"
        self.parsed_identity_endpoint = urlparse(self.identity_endpoint)

    @property
    def expected_hostname(self):
        return self.parsed_identity_endpoint.hostname

    def handle_request(self, method, parsed_url, headers, timeout):
        query_string = parse_qs(parsed_url.query)

        # Reject malformed requests.
        if not (
            method == "GET"
            and parsed_url.path == self.parsed_identity_endpoint.path
            and headers.get("X-IDENTITY-HEADER") == self.identity_header
            and query_string["resource"]
        ):
            logger.warning(
                f"Received malformed request: {method} {parsed_url.path} {str(headers)} {str(query_string)}"
            )
            raise HTTPError()

        logger.debug("Received request for Azure Functions metadata service")

        resource = query_string["resource"][0]
        self.token = gen_dummy_id_token(sub=self.sub, iss=self.iss, aud=resource)
        return build_response(json.dumps({"access_token": self.token}).encode("utf-8"))

    def __enter__(self):
        # In addition to the normal patching, we need to set the environment variables that Azure Functions would set.
        os.environ["IDENTITY_ENDPOINT"] = self.identity_endpoint
        os.environ["IDENTITY_HEADER"] = self.identity_header
        return super().__enter__()

    def __exit__(self, *args, **kwargs):
        os.environ.pop("IDENTITY_ENDPOINT")
        os.environ.pop("IDENTITY_HEADER")
        return super().__exit__(*args, **kwargs)


class FakeGceMetadataService(FakeMetadataService):
    """Emulates an environment with the GCE metadata service."""

    def reset_defaults(self):
        # Defaults used for generating a token. Can be overriden in individual tests.
        self.sub = "123"
        self.iss = "https://accounts.google.com"

    @property
    def expected_hostname(self):
        return "169.254.169.254"

    def handle_request(self, method, parsed_url, headers, timeout):
        query_string = parse_qs(parsed_url.query)

        # Reject malformed requests.
        if not (
            method == "GET"
            and parsed_url.path
            == "/computeMetadata/v1/instance/service-accounts/default/identity"
            and headers.get("Metadata-Flavor") == "Google"
            and query_string["audience"]
        ):
            raise HTTPError()

        logger.debug("Received request for GCE metadata service")

        audience = query_string["audience"][0]
        self.token = gen_dummy_id_token(sub=self.sub, iss=self.iss, aud=audience)
        return build_response(self.token.encode("utf-8"))


class FakeAwsEnvironment:
    """Emulates AWS for both the legacy boto path and the new SDK-free helpers."""

    def __init__(self):
        # Defaults used for generating a token. Can be overriden in individual tests.
        self.arn = "arn:aws:sts::123456789:assumed-role/My-Role/i-abc123"
        self.region = "us-east-1"

        # boto-style creds (used by old tests / patches)
        self.boto_creds = Credentials("AKIA123", "SECRET123", token="SESSION_TOKEN")

        # util-style creds (returned by get_aws_credentials)
        self.util_creds = AwsCredentials(
            access_key=self.boto_creds.access_key,
            secret_key=self.boto_creds.secret_key,
            token=self.boto_creds.token,
        )

    def get_region(self, *_, **__) -> str:
        return self.region

    def get_arn(self, *_, **__) -> str:
        return self.arn

    def get_boto_credentials(self, *_, **__) -> Credentials | None:
        return self.boto_creds

    def get_aws_credentials(self, *_, **__) -> AwsCredentials | None:
        return self.util_creds

    def sign_request(self, request: AWSRequest) -> None:
        """
        Fake replacement for botocore SigV4Auth.add_auth that produces the same
        *static* parts of the Authorization header (everything before
        `Signature=`).
        """
        # Add the headers a real signer would inject
        utc_now = datetime.datetime.utcnow()
        amz_date = utc_now.strftime("%Y%m%dT%H%M%SZ")
        date_stamp = utc_now.strftime("%Y%m%d")

        request.headers["X-Amz-Date"] = amz_date
        request.headers["X-Amz-Security-Token"] = self.util_creds.token

        # Host header is already set by the test; add it if a future test forgets
        if "Host" not in request.headers:
            request.headers["Host"] = urlparse(request.url).netloc

        # Build the signed-headers list
        signed_headers = ";".join(sorted(h.lower() for h in request.headers.keys()))

        credential_scope = f"{date_stamp}/{self.region}/sts/aws4_request"

        request.headers["Authorization"] = (
            "AWS4-HMAC-SHA256 "
            f"Credential={self.util_creds.access_key}/{credential_scope}, "
            f"SignedHeaders={signed_headers}, Signature=<sig>"
        )

    def __enter__(self):
<<<<<<< HEAD
        # Preserve existing env and then set creds/region for util fallback
        self._old_env = {
            k: os.environ.get(k)
            for k in (
                "AWS_ACCESS_KEY_ID",
                "AWS_SECRET_ACCESS_KEY",
                "AWS_SESSION_TOKEN",
                "AWS_REGION",
=======
        self._stack = ExitStack()
        # patch connector helpers
        self._stack.enter_context(
            mock.patch(
                "snowflake.connector.wif_util.load_default_credentials",
                side_effect=self.get_credentials,
>>>>>>> b5e35549
            )
        }
        os.environ.update(
            {
                "AWS_ACCESS_KEY_ID": self.util_creds.access_key,
                "AWS_SECRET_ACCESS_KEY": self.util_creds.secret_key,
                "AWS_SESSION_TOKEN": self.util_creds.token or "",
                "AWS_REGION": self.region,
            }
        )
<<<<<<< HEAD

        self.patchers = [
            # boto patches - for old driver tests
            mock.patch(
                "boto3.session.Session.get_credentials",
                side_effect=self.get_boto_credentials,
            ),
            mock.patch(
                "botocore.auth.SigV4Auth.add_auth", side_effect=self.sign_request
            ),
            # http approach patches - for new driver tests
            mock.patch(
                "snowflake.connector.wif_util.get_aws_region",
                side_effect=self.get_region,
            ),
            mock.patch(
                "snowflake.connector.wif_util.get_aws_credentials",
                side_effect=self.get_aws_credentials,
            ),
            mock.patch(
                "snowflake.connector.wif_util.get_aws_arn",
                side_effect=self.get_arn,
                create=True,
            ),
            # never contact IMDS for token
            mock.patch(
                "snowflake.connector.wif_util._imds_v2_token", return_value=None
            ),
        ]

        for patcher in self.patchers:
            patcher.__enter__()
        return self

    def __exit__(self, *args, **kwargs):
        for patcher in self.patchers:
            patcher.__exit__(*args, **kwargs)

        # restore previous env
        for k, v in self._old_env.items():
            if v is None:
                os.environ.pop(k, None)
            else:
                os.environ[k] = v
=======
        self._stack.enter_context(
            mock.patch(
                "snowflake.connector.wif_util.get_region", side_effect=self.get_region
            )
        )

        # hard-fail any botocore endpoint attempts – guarantees offline tests
        def _no_http(*a, **k):
            raise AssertionError("botocore attempted real HTTP call")

        self._stack.enter_context(
            mock.patch.object(
                botocore.endpoint.EndpointCreator,
                "create_endpoint",
                _no_http,
                autospec=True,
            )
        )
        return self

    def __exit__(self, *exc):
        self._stack.close()
>>>>>>> b5e35549
<|MERGE_RESOLUTION|>--- conflicted
+++ resolved
@@ -1,6 +1,4 @@
 #!/usr/bin/env python
-from __future__ import annotations
-
 import datetime
 import json
 import logging
@@ -13,14 +11,11 @@
 
 import botocore.endpoint
 import jwt
-
-# Boto is left as a development-dependency - to be sure our http requests correspond to the appropriate behavior and old driver tests are passing in the future
 from botocore.awsrequest import AWSRequest
 from botocore.credentials import Credentials
 
 from snowflake.connector.vendored.requests.exceptions import ConnectTimeout, HTTPError
 from snowflake.connector.vendored.requests.models import Response
-from snowflake.connector.wif_util import AwsCredentials
 
 logger = logging.getLogger(__name__)
 
@@ -99,12 +94,11 @@
         """Patches the relevant HTTP calls when entering as a context manager."""
         self.reset_defaults()
         self.patchers = []
-        # Session.request is used by the direct metadata service API calls from our code. This is the main
+        # requests.request is used by the direct metadata service API calls from our code. This is the main
         # thing being faked here.
         self.patchers.append(
             mock.patch(
-                "snowflake.connector.vendored.requests.Session.request",
-                side_effect=self,
+                "snowflake.connector.vendored.requests.request", side_effect=self
             )
         )
         # HTTPConnection.request is used by the AWS boto libraries. We're not mocking those calls here, so we
@@ -252,138 +246,45 @@
 
 
 class FakeAwsEnvironment:
-    """Emulates AWS for both the legacy boto path and the new SDK-free helpers."""
+    """Emulates the AWS environment-specific functions used in wif_util.py.
+
+    Unlike the other metadata services, the HTTP calls made by AWS are deep within boto libaries, so
+    emulating them here would be complex and fragile. Instead, we emulate the higher-level functions
+    called by the connector code.
+    """
 
     def __init__(self):
         # Defaults used for generating a token. Can be overriden in individual tests.
-        self.arn = "arn:aws:sts::123456789:assumed-role/My-Role/i-abc123"
+        self.arn = "arn:aws:sts::123456789:assumed-role/My-Role/i-34afe100cad287fab"
         self.region = "us-east-1"
-
-        # boto-style creds (used by old tests / patches)
-        self.boto_creds = Credentials("AKIA123", "SECRET123", token="SESSION_TOKEN")
-
-        # util-style creds (returned by get_aws_credentials)
-        self.util_creds = AwsCredentials(
-            access_key=self.boto_creds.access_key,
-            secret_key=self.boto_creds.secret_key,
-            token=self.boto_creds.token,
-        )
-
-    def get_region(self, *_, **__) -> str:
+        self.credentials = Credentials(access_key="ak", secret_key="sk")
+
+    def get_region(self):
         return self.region
 
-    def get_arn(self, *_, **__) -> str:
+    def get_arn(self):
         return self.arn
 
-    def get_boto_credentials(self, *_, **__) -> Credentials | None:
-        return self.boto_creds
-
-    def get_aws_credentials(self, *_, **__) -> AwsCredentials | None:
-        return self.util_creds
-
-    def sign_request(self, request: AWSRequest) -> None:
-        """
-        Fake replacement for botocore SigV4Auth.add_auth that produces the same
-        *static* parts of the Authorization header (everything before
-        `Signature=`).
-        """
-        # Add the headers a real signer would inject
-        utc_now = datetime.datetime.utcnow()
-        amz_date = utc_now.strftime("%Y%m%dT%H%M%SZ")
-        date_stamp = utc_now.strftime("%Y%m%d")
-
-        request.headers["X-Amz-Date"] = amz_date
-        request.headers["X-Amz-Security-Token"] = self.util_creds.token
-
-        # Host header is already set by the test; add it if a future test forgets
-        if "Host" not in request.headers:
-            request.headers["Host"] = urlparse(request.url).netloc
-
-        # Build the signed-headers list
-        signed_headers = ";".join(sorted(h.lower() for h in request.headers.keys()))
-
-        credential_scope = f"{date_stamp}/{self.region}/sts/aws4_request"
-
-        request.headers["Authorization"] = (
-            "AWS4-HMAC-SHA256 "
-            f"Credential={self.util_creds.access_key}/{credential_scope}, "
-            f"SignedHeaders={signed_headers}, Signature=<sig>"
+    def get_credentials(self):
+        return self.credentials
+
+    def sign_request(self, request: AWSRequest):
+        request.headers.add_header("X-Amz-Date", datetime.time().isoformat())
+        request.headers.add_header("X-Amz-Security-Token", "<TOKEN>")
+        request.headers.add_header(
+            "Authorization",
+            f"AWS4-HMAC-SHA256 Credential=<cred>, SignedHeaders={';'.join(request.headers.keys())}, Signature=<sig>",
         )
 
     def __enter__(self):
-<<<<<<< HEAD
-        # Preserve existing env and then set creds/region for util fallback
-        self._old_env = {
-            k: os.environ.get(k)
-            for k in (
-                "AWS_ACCESS_KEY_ID",
-                "AWS_SECRET_ACCESS_KEY",
-                "AWS_SESSION_TOKEN",
-                "AWS_REGION",
-=======
         self._stack = ExitStack()
         # patch connector helpers
         self._stack.enter_context(
             mock.patch(
                 "snowflake.connector.wif_util.load_default_credentials",
                 side_effect=self.get_credentials,
->>>>>>> b5e35549
-            )
-        }
-        os.environ.update(
-            {
-                "AWS_ACCESS_KEY_ID": self.util_creds.access_key,
-                "AWS_SECRET_ACCESS_KEY": self.util_creds.secret_key,
-                "AWS_SESSION_TOKEN": self.util_creds.token or "",
-                "AWS_REGION": self.region,
-            }
-        )
-<<<<<<< HEAD
-
-        self.patchers = [
-            # boto patches - for old driver tests
-            mock.patch(
-                "boto3.session.Session.get_credentials",
-                side_effect=self.get_boto_credentials,
-            ),
-            mock.patch(
-                "botocore.auth.SigV4Auth.add_auth", side_effect=self.sign_request
-            ),
-            # http approach patches - for new driver tests
-            mock.patch(
-                "snowflake.connector.wif_util.get_aws_region",
-                side_effect=self.get_region,
-            ),
-            mock.patch(
-                "snowflake.connector.wif_util.get_aws_credentials",
-                side_effect=self.get_aws_credentials,
-            ),
-            mock.patch(
-                "snowflake.connector.wif_util.get_aws_arn",
-                side_effect=self.get_arn,
-                create=True,
-            ),
-            # never contact IMDS for token
-            mock.patch(
-                "snowflake.connector.wif_util._imds_v2_token", return_value=None
-            ),
-        ]
-
-        for patcher in self.patchers:
-            patcher.__enter__()
-        return self
-
-    def __exit__(self, *args, **kwargs):
-        for patcher in self.patchers:
-            patcher.__exit__(*args, **kwargs)
-
-        # restore previous env
-        for k, v in self._old_env.items():
-            if v is None:
-                os.environ.pop(k, None)
-            else:
-                os.environ[k] = v
-=======
+            )
+        )
         self._stack.enter_context(
             mock.patch(
                 "snowflake.connector.wif_util.get_region", side_effect=self.get_region
@@ -405,5 +306,4 @@
         return self
 
     def __exit__(self, *exc):
-        self._stack.close()
->>>>>>> b5e35549
+        self._stack.close()