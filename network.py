--- conflicted
+++ resolved
@@ -1072,24 +1072,12 @@
         else:
             uses = next(session._reuse_count)
         self._active_sessions.add(session)
-<<<<<<< HEAD
         logger.info("Using requests session [%d uses]: active %d, idle: %d",
                     uses, len(self._active_sessions), len(self._idle_sessions))
-=======
-        logger.info("Active requests sessions: %d, idle: %d" % (
-            len(self._active_sessions), len(self._idle_sessions)))
->>>>>>> 3290f2fa
         try:
             yield session
         finally:
             self._idle_sessions.appendleft(session)
             self._active_sessions.remove(session)
-<<<<<<< HEAD
             logger.info("Freed requests sessions: active %d, idle: %d",
-                        len(self._active_sessions), len(self._idle_sessions))
-=======
-            active = len(self._active_sessions)
-            idle = len(self._idle_sessions)
-            logger.info("Active requests sessions: %d, idle: %d" % (active,
-                                                                    idle))
->>>>>>> 3290f2fa
+                        len(self._active_sessions), len(self._idle_sessions))