--- conflicted
+++ resolved
@@ -13,11 +13,8 @@
   - Fixed a bug in retry logic for okta authentication to refresh token.
   - Support `RSAPublicKey` when constructing `AuthByKeyPair` in addition to raw bytes.
   - Fixed a bug when connecting through SOCKS5 proxy, the attribute `proxy_header` is missing on `SOCKSProxyManager`.
-<<<<<<< HEAD
   - Fixed a bug when SnowflakeConnection fails due to a race condition when multiple threads are importing packages and reading the content of `sys.modules` simultaneously.
-=======
   - Fixed a bug in tag generation of OOB telemetry event.
->>>>>>> b772587b
 
 - v3.1.0(July 31,2023)
 
