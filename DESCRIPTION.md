--- conflicted
+++ resolved
@@ -11,12 +11,8 @@
   - Bumped numpy dependency from <2.1.0 to <=2.2.4
   - Added Windows support for Python 3.13.
   - Add `bulk_upload_chunks` parameter to `write_pandas` function. Setting this parameter to True changes the behaviour of write_pandas function to first write all the data chunks to the local disk and then perform the wildcard upload of the chunks folder to the stage. In default behaviour the chunks are being saved, uploaded and deleted one by one.
-<<<<<<< HEAD
+  - Added support for new authentication mechanism PAT with external session ID.
   - Added `client_fetch_use_mp` parameter that enables multiprocessed fetching of result batches.
-
-=======
-  - Added support for new authentication mechanism PAT with external session ID
->>>>>>> 08dbaa89
 
 - v3.15.1(May 20, 2025)
   - Added basic arrow support for Interval types.
