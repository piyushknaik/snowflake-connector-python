--- conflicted
+++ resolved
@@ -8,11 +8,8 @@
 
 # Release Notes
 - v3.16(TBD)
-<<<<<<< HEAD
+  - Added basic arrow support for Interval types.
   - Require PyArrow version to be greater or equal to `10.0.1`.
-=======
-  - Added basic arrow support for Interval types.
->>>>>>> bbc2f80b
 
 - v3.15.0(Apr 29,2025)
   - Bumped up min boto and botocore version to 1.24.
