This package includes the Snowflake Connector for Python, which conforms to the Python DB API 2.0 specification:
https://www.python.org/dev/peps/pep-0249/

Snowflake Documentation is available at:
https://docs.snowflake.com/

Source code is also available at: https://github.com/snowflakedb/snowflake-connector-python

# Release Notes
- v3.13.3(TBD)
  - Bumped pyOpenSSL dependency upper boundary from <25.0.0 to <26.0.0.
  - Removed the workaround for a Python 2.7 bug.
  - Added a <19.0.0 pin to pyarrow as a workaround to a bug affecting Azure Batch.
  - Optimized distribution package lookup to speed up import.
  - Fixed a bug where privatelink OCSP Cache url could not be determined if privatelink account name was specified in uppercase

- v3.13.2(January 29, 2025)
  - Changed not to use scoped temporary objects.

- v3.13.1(January 29, 2025)
  - Remedied SQL injection vulnerability in snowflake.connector.pandas_tools.write_pandas. See more https://github.com/snowflakedb/snowflake-connector-python/security/advisories/GHSA-2vpq-fh52-j3wv
  - Remedied vulnerability in deserialization of the OCSP response cache. See more: https://github.com/snowflakedb/snowflake-connector-python/security/advisories/GHSA-m4f6-vcj4-w5mx
  - Remedied vulnerability connected to cache files permissions. See more: https://github.com/snowflakedb/snowflake-connector-python/security/advisories/GHSA-r2x6-cjg7-8r43

- v3.13.0(January 23,2025)
  - Added a feature to limit the sizes of IO-bound ThreadPoolExecutors during PUT and GET commands.
  - Updated README.md to include instructions on how to verify package signatures using `cosign`.
  - Updated the log level for cursor's chunk rowcount from INFO to DEBUG.
  - Added a feature to verify if the connection is still good enough to send queries over.
  - Added support for base64-encoded DER private key strings in the `private_key` authentication type.
  - Added support for OAuth authorization code flow.
<<<<<<< HEAD
  - Added support for PKCE on top of OAuth authorization flow.
  - Added support for refresh token on top of OAuth authorization flow.
=======
>>>>>>> d5de9080

- v3.12.4(December 3,2024)
  - Fixed a bug where multipart uploads to Azure would be missing their MD5 hashes.
  - Fixed a bug where OpenTelemetry header injection would sometimes cause Exceptions to be thrown.
  - Fixed a bug where OCSP checks would throw TypeError and make mainly GCP blob storage unreachable.
  - Bumped pyOpenSSL dependency from >=16.2.0,<25.0.0 to >=22.0.0,<25.0.0.

- v3.12.3(October 25,2024)
  - Improved the error message for SSL-related issues to provide clearer guidance when an SSL error occurs.
  - Improved error message for SQL execution cancellations caused by timeout.

- v3.12.2(September 11,2024)
  - Improved error handling for asynchronous queries, providing more detailed and informative error messages when an async query fails.
  - Improved inference of top-level domains for accounts specifying a region in China, now defaulting to snowflakecomputing.cn.
  - Improved implementation of the `snowflake.connector.util_text.random_string` to reduce the likelihood of collisions.
  - Updated the log level for OCSP fail-open warning messages from ERROR to WARNING.

- v3.12.1(August 20,2024)
  - Fixed a bug that logged the session token when renewing a session.
  - Fixed a bug where disabling client telemetry did not work.
  - Fixed a bug where passing `login_timeout` as a string raised a `TypeError` during the login retry step.
  - Use `pathlib` instead of `os` for default config file location resolution.
  - Removed upper `cryptogaphy` version pin.
  - Removed reference to script `snowflake-export-certs` (its backing module was already removed long ago)
  - Enhanced retry mechanism for handling transient network failures during query result polling when no server response is received.

- v3.12.0(July 24,2024)
  - Set default connection timeout of 10 seconds and socket read timeout of 10 minutes for HTTP calls in file transfer.
  - Optimized `to_pandas()` performance by fully parallel downloading logic.
  - Fixed a bug that specifying client_session_keep_alive_heartbeat_frequency in snowflake-sqlalchemy could crash the connector.
  - Fixed incorrect type hint of connection parameter `private_key`.
  - Added support for connectivity to multiple domains.
  - Bumped keyring dependency from >=23.1.0,<25.0.0 to >=23.1.0,<26.0.0.
  - Disabled OOB Telemetry.

- v3.11.0(June 17,2024)
  - Added support for `token_file_path` connection parameter to read an OAuth token from a file when connecting to Snowflake.
  - Added support for `debug_arrow_chunk` connection parameter to allow debugging raw arrow data in case of arrow data parsing failure.
  - Added support for `disable_saml_url_check` connection parameter to disable SAML URL check in OKTA authentication.
  - Fixed a bug that OCSP certificate signed using SHA384 algorithm cannot be verified.
  - Fixed a bug that status code shown as uploaded when PUT command failed with 400 error.
  - Fixed a bug that a PermissionError was raised when the current user does not have the right permission on parent directory of config file path.
  - Fixed a bug that OCSP GET url is not encoded correctly when it contains a slash.
  - Fixed a bug that an SSO URL didn't accept `:` in a query parameter, for instance, `https://sso.abc.com/idp/startSSO.ping?PartnerSpId=https://xyz.snowflakecomputing.com/`.

- v3.10.1(May 21, 2024)

  - Removed an incorrect error log message that could occur during arrow data conversion.

- v3.10.0(April 29,2024)

  - Added support for structured types to fetch_pandas_all.
  - Fixed an issue relating to incorrectly formed China S3 endpoints.

- v3.9.1(April 22,2024)

  - Fixed an issue that caused a HTTP 400 error when connecting to a China endpoint.

- v3.9.0(April 20,2024)

  - Added easy logging configuration so that users can easily generate log file by setup log config in `$SNOWFLAKE_HOME/config.toml`.
  - Improved s3 acceleration logic when connecting to China endpoint.

- v3.8.1(April 09, 2024)

  - Reverted the change "Updated `write_pandas` to skip TABLE IF NOT EXISTS in truncate mode." introduced in v3.8.0 (yanked) as it's a breaking change. `write_pandas` will be fixed in the future in a non-breaking way.

- v3.8.0(April 04,2024)

  - Improved `externalbrowser` auth in containerized environments
    - Instruct browser to not fetch `/favicon` on success page
    - Simple retry strategy on empty socket.recv
    - Add `SNOWFLAKE_AUTH_SOCKET_REUSE_PORT` flag (usage: `SNOWFLAKE_AUTH_SOCKET_REUSE_PORT=true`) to set the underlying socket's `SO_REUSEPORT` flag (described in the [socket man page](https://man7.org/linux/man-pages/man7/socket.7.html))
      - Useful when the randomized port used in the localhost callback url is being followed before the container engine completes port forwarding to host
      - Statically map a port between your host and container and allow that port to be reused in rapid succession with:
         `SF_AUTH_SOCKET_PORT=3037 SNOWFLAKE_AUTH_SOCKET_REUSE_PORT=true poetry run python somescript.py`
    - Add `SNOWFLAKE_AUTH_SOCKET_MSG_DONTWAIT` flag (usage: `SNOWFLAKE_AUTH_SOCKET_MSG_DONTWAIT=true`) to make a non-blocking socket.recv call and retry on Error
      - Consider using this if running in a containerized environment and externalbrowser auth frequently hangs while waiting for callback
      - NOTE: this has not been tested extensively, but has been shown to improve the experience when using WSL
  - Added support for parsing structured type information in schema queries.
  - Bumped platformdirs from >=2.6.0,<4.0.0 to >=2.6.0,<5.0.0
  - Updated diagnostics to use system$allowlist instead of system$whitelist.
  - Updated `write_pandas` to skip TABLE IF NOT EXISTS in truncate mode.
  - Improved cleanup logic for connection to rely on interpreter shutdown instead of the `__del__` method.
  - Updated the logging level from INFO to DEBUG when logging the executed query using `SnowflakeCursor.execute`.
  - Fixed a bug that the truncated password in log is not masked.

- v3.7.1(February 21, 2024)

  - Bumped pandas dependency from >=1.0.0,<2.2.0 to >=1.0.0,<3.0.0.
  - Bumped cryptography dependency from <42.0.0,>=3.1.0 to >=3.1.0,<43.0.0.
  - Bumped pyOpenSSL dependency from >=16.2.0,<24.0.0 to >=16.2.0,<25.0.0.
  - Fixed a memory leak in decimal data conversion.
  - Fixed a bug where `write_pandas` wasn't truncating the target table.
  - Bumped keyring dependency lower bound to 23.1.0 to address security vulnerability.

- v3.7.0(January 25,2024)

  - Added a new boolean parameter `force_return_table` to `SnowflakeCursor.fetch_arrow_all` to force returning `pyarrow.Table` in case of zero rows.
  - Cleanup some C++ code warnings and performance issues.
  - Added support for Python 3.12
  - Make local testing more robust against implicit assumptions.
  - Fixed PyArrow Table type hinting
  - Added support for connecting using an existing connection via the session and master token.
  - Added support for connecting to Snowflake by authenticating with multiple SAML IDP using external browser.
  - Added support for structured types (OBJECT, MAP, ARRAY) to nanoarrow converters.
  - Fixed compilation issue due to missing cstdint header on gcc13.
  - Improved config permissions warning message.

- v3.6.0(December 09,2023)

  - Added support for Vector types
  - Changed urllib3 version pin to only affect Python versions < 3.10.
  - Support for `private_key_file` and `private_key_file_pwd` connection parameters
  - Added a new flag `expired` to `SnowflakeConnection` class, that keeps track of whether the connection's master token has expired.
  - Fixed a bug where date insertion failed when date format is set and qmark style binding is used.

- v3.5.0(November 13,2023)

  - Version 3.5.0 is the snowflake-connector-python purely built upon apache arrow-nanoarrow project.
    - Reduced the wheel size to ~1MB and installation size to ~5MB.
    - Removed a hard dependency on a specific version of pyarrow.
  - Deprecated the usage of the following class/variable/environment variable for the sake of pure nanoarrow converter:
    - Deprecated class `snowflake.connector.cursor.NanoarrowUsage`.
    - Deprecated environment variable `NANOARROW_USAGE`.
    - Deprecated module variable `snowflake.connector.cursor.NANOARROW_USAGE`.

- v3.4.1(November 08,2023)

  - Bumped vendored `urllib3` to 1.26.18
  - Bumped vendored `requests` to 2.31.0

- v3.4.0(November 03,2023)

  - Added support for `use_logical_type` in `write_pandas`.
  - Removed dependencies on pycryptodomex and oscrypto. All connections now go through OpenSSL via the cryptography library, which was already a dependency.
  - Fixed issue with ingesting files over 80 GB to S3.
  - Added the `backoff_policy` argument to `snowflake.connector.connect` allowing for configurable backoff policy between retries of failed requests. See available implementations in the `backoff_policies` module.
  - Added the `socket_timeout` argument to `snowflake.connector.connect` specifying socket read and connect timeout.
  - Fixed `login_timeout` and `network_timeout` behaviour. Retries of login and network requests are now properly halted after these timeouts expire.
  - Fixed bug for issue https://github.com/urllib3/urllib3/issues/1878 in vendored `urllib`.
  - Add User-Agent header for diagnostic report for tracking.

- v3.3.1(October 16,2023)

  - Added for non-Windows platforms command suggestions (chown/chmod) for insufficient file permissions of config files.
  - Fixed issue with connection diagnostics failing to complete certificate checks.
  - Fixed issue that arrow iterator causes `ImportError` when the c extensions are not compiled.

- v3.3.0(October 10,2023)

  - Updated to Apache arrow-nanoarrow project for result arrow data conversion.
  - Introduced the `NANOARROW_USAGE` environment variable to allows switching between the nanoarrow converter and the arrow converter. Valid values include:
    - `FOLLOW_SESSION_PARAMETER`, which uses the converter configured in the server.
    - `DISABLE_NANOARROW`, which uses arrow converter, overriding the server setting.
    - `ENABLE_NANOARROW`, which uses the nanoarrow converter, overriding the server setting.
  - Introduced the `snowflake.connector.cursor.NanoarrowUsage` enum, whose members include:
    - `NanoarrowUsage.FOLLOW_SESSION_PARAMETER`, which uses the converter configured in the server.
    - `NanoarrowUsage.DISABLE_NANOARROW`, which uses arrow converter, overriding the server setting.
    - `NanoarrowUsage.ENABLE_NANOARROW`, which uses the nanoarrow converter, overriding the server setting.
  - Introduced the `snowflake.connector.cursor.NANOARROW_USAGE` module variable to allow switching between the nanoarrow converter and the arrow converter. It works in conjunction with the `snowflake.connector.cursor.NanoarrowUsage` enum.
  - The newly-introduced environment variable, enum, and module variable are temporary. They will be removed in a future release when switch from arrow to nanoarrow for data conversion is complete.

- v3.2.1(September 26,2023)

  - Fixed a bug where url port and path were ignored in private link oscp retry.
  - Added thread safety in telemetry when instantiating multiple connections concurrently.
  - Bumped platformdirs dependency from >=2.6.0,<3.9.0 to >=2.6.0,<4.0.0.0 and made necessary changes to allow this.
  - Removed the deprecation warning from the vendored urllib3 about urllib3.contrib.pyopenssl deprecation.
  - Improved robustness in handling authentication response.

- v3.2.0(September 06,2023)

  - Made the ``parser`` -> ``manager`` renaming more consistent in ``snowflake.connector.config_manager`` module.
  - Added support for default values for ConfigOptions
  - Added default_connection_name to config.toml file

- v3.1.1(August 28,2023)

  - Fixed a bug in retry logic for okta authentication to refresh token.
  - Support `RSAPublicKey` when constructing `AuthByKeyPair` in addition to raw bytes.
  - Fixed a bug when connecting through SOCKS5 proxy, the attribute `proxy_header` is missing on `SOCKSProxyManager`.
  - Cherry-picked https://github.com/urllib3/urllib3/commit/fd2759aa16b12b33298900c77d29b3813c6582de onto vendored urllib3 (v1.26.15) to enable enforce_content_length by default.
  - Fixed a bug in tag generation of OOB telemetry event.

- v3.1.0(July 31,2023)

  - Added a feature that lets you add connection definitions to the `connections.toml` configuration file. A connection definition refers to a collection of connection parameters, for example, if you wanted to define a connection named `prod``:

    ```toml
    [prod]
    account = "my_account"
    user = "my_user"
    password = "my_password"
    ```
    By default, we look for the `connections.toml` file in the location specified in the `SNOWFLAKE_HOME` environment variable (default: `~/.snowflake`). If this folder does not exist, the Python connector looks for the file in the [platformdirs](https://github.com/platformdirs/platformdirs/blob/main/README.rst) location, as follows:

    - On Linux: `~/.config/snowflake/`,  but follows XDG settings
    - On Mac: `~/Library/Application Support/snowflake/`
    - On Windows: `%USERPROFILE%\AppData\Local\snowflake\`

    You can determine which file is used by running the following command:

    ```
    python -c "from snowflake.connector.constants import CONNECTIONS_FILE; print(str(CONNECTIONS_FILE))"
    ```
  - Bumped cryptography dependency from <41.0.0,>=3.1.0 to >=3.1.0,<42.0.0.
  - Improved OCSP response caching to remove tmp cache files on Windows.
  - Improved OCSP response caching to reduce the times of disk writing.
  - Added a parameter `server_session_keep_alive` in `SnowflakeConnection` that skips session deletion when client connection closes.
  - Tightened our pinning of platformdirs, to prevent their new releases breaking us.
  - Fixed a bug where SFPlatformDirs would incorrectly append application_name/version to its path.
  - Added retry reason for queries that are retried by the client.
  - Fixed a bug where `write_pandas` fails when user does not have the privilege to create stage or file format in the target schema, but has the right privilege for the current schema.
  - Remove Python 3.7 support.
  - Worked around a segfault which sometimes occurred during cache serialization in multi-threaded scenarios.
  - Improved error handling of connection reset error.
  - Fixed a bug about deleting the temporary files happened when running PUT command.
  - Allowed to pass `type_mapper` to `fetch_pandas_batches()` and `fetch_pandas_all()`.
  - Fixed a bug where pickle.dump segfaults during cache serialization in multi-threaded scenarios.
  - Improved retry logic for okta authentication to refresh token if authentication gets throttled.
  - Note that this release does not include the changes introduced in the previous 3.1.0a1 release. Those will be released at a later time.

- v3.0.4(May 23,2023)
  - Fixed a bug in which `cursor.execute()` could modify the argument statement_params dictionary object when executing a multistatement query.
  - Added the json_result_force_utf8_decoding connection parameter to force decoding JSON content in utf-8 when the result format is JSON.
  - Fixed a bug in which we cannot call `SnowflakeCursor.nextset` before fetching the result of the first query if the cursor runs an async multistatement query.
  - Bumped vendored library urllib3 to 1.26.15
  - Bumped vendored library requests to 2.29.0
  - Fixed a bug when `_prefetch_hook()` was not called before yielding results of `execute_async()`.
  - Fixed a bug where some ResultMetadata fields were marked as required when they were optional.
  - Bumped pandas dependency from <1.6.0,>=1.0.0 to >=1.0.0,<2.1.0
  - Fixed a bug where bulk insert converts date incorrectly.
  - Add support for Geometry types.

- v3.0.3(April 20, 2023)
  - Fixed a bug that prints error in logs for GET command on GCS.
  - Added a parameter that allows users to skip file uploads to stage if file exists on stage and contents of the file match.
  - Fixed a bug that occurred when writing a Pandas DataFrame with non-default index in `snowflake.connector.pandas_tool.write_pandas`.
  - Fixed a bug that occurred when writing a Pandas DataFrame with column names containing double quotes in `snowflake.connector.pandas_tool.write_pandas`.
  - Fixed a bug that occurred when writing a Pandas DataFrame with binary data in `snowflake.connector.pandas_tool.write_pandas`.
  - Improved type hint of `SnowflakeCursor.execute` method.
  - Fail instantly upon receiving `403: Forbidden` HTTP response for a login-request.
  - Improved GET logging to warn when downloading multiple files with the same name.

- v3.0.2(March 23, 2023)

  - Fixed a memory leak in the logging module of the Cython extension.
  - Fixed a bug where the `put` command on AWS raised `AttributeError` when uploading file composed of multiple parts.
  - Fixed a bug of incorrect type hints of `SnowflakeCursor.fetch_arrow_all` and `SnowflakeCursor.fetchall`.
  - Fixed a bug where `snowflake.connector.util_text.split_statements` swallows the final line break in the case when there are no space between lines.
  - Improved logging to mask tokens in case of errors.
  - Validate SSO URL before opening it in the browser for External browser authenticator.

- v3.0.1(February 28, 2023)

  - Improved the robustness of OCSP response caching to handle errors in cases of serialization and deserialization.
  - Updated async_executes method's doc-string.
  - Errors raised now have a query field that contains the SQL query that caused them when available.
  - Fixed a bug where MFA token caching would refuse to work until restarted instead of reauthenticating.
  - Replaced the dependency on setuptools in favor of packaging.
  - Fixed a bug where `AuthByKeyPair.handle_timeout` should pass keyword arguments instead of positional arguments when calling `AuthByKeyPair.prepare`.

- v3.0.0(January 26, 2023)

  - Fixed a bug where write_pandas did not use user-specified schema and database to create intermediate objects
  - Fixed a bug where HTTP response code of 429 were not retried
  - Fixed a bug where MFA token caching was not working
  - Bumped pyarrow dependency from >=8.0.0,<8.1.0 to >=10.0.1,<10.1.0
  - Bumped pyOpenSSL dependency from <23.0.0 to <24.0.0
  - During browser-based authentication, the SSO url is now printed before opening it in the browser
  - Increased the level of a log for when ArrowResult cannot be imported
  - Added a minimum MacOS version check when compiling C-extensions
  - Enabled `fetch_arrow_all` and `fetch_arrow_batches` to handle async query results

- v2.9.0(December 9, 2022)

  - Fixed a bug where the permission of the file downloaded via GET command is changed
  - Reworked authentication internals to allow users to plug custom key-pair authenticators
  - Multi-statement query execution is now supported through `cursor.execute` and `cursor.executemany`
    - The Snowflake parameter `MULTI_STATEMENT_COUNT` can be altered at the account, session, or statement level. An additional argument, `num_statements`, can be provided to `execute` to use this parameter at the statement level. It *must* be provided to `executemany` to submit a multi-statement query through the method. Note that bulk insert optimizations available through `executemany` are not available when submitting multi-statement queries.
      - By default the parameter is 1, meaning only a single query can be submitted at a time
      - Set to 0 to submit any number of statements in a multi-statement query
      - Set to >1 to submit the specified exact number of statements in a multi-statement query
    - Bindings are accepted in the same way for multi-statements as they are for single statement queries
    - Asynchronous multi-statement query execution is supported. Users should still use `get_results_from_sfqid` to retrieve results
    - To access the results of each query, users can call `SnowflakeCursor.nextset()` as specified in the DB 2.0 API (PEP-249), to iterate through each statements results
      - The first statement's results are accessible immediately after calling `execute` (or `get_results_from_sfqid` if asynchronous) through the existing `fetch*()` methods

- v2.8.3(November 28,2022)

  - Bumped cryptography dependency from <39.0.0 to <41.0.0
  - Fixed a bug where expired OCSP response cache caused infinite recursion during cache loading

- v2.8.2(November 18,2022)

  - Improved performance of OCSP response caching
  - During the execution of GET commands we no longer resolve target location on the local machine
  - Improved performance of regexes used for PUT/GET SQL statement detection. CVE-2022-42965

- v2.8.1(October 30,2022)

   - Bumped cryptography dependency from <37.0.0 to <39.0.0
   - Bumped pandas dependency from <1.5.0 to <1.6.0
   - Fixed a bug where write_pandas wouldn't write an empty DataFrame to Snowflake
   - When closing connection async query status checking is now parallelized
   - Fixed a bug where test logging would be enabled on Jenkins workers in non-Snowflake Jenkins machines
   - Enhanced the atomicity of write_pandas when overwrite is set to True

- v2.8.0(September 27,2022)

  - Fixed a bug where rowcount was deleted when the cursor was closed
  - Fixed a bug where extTypeName was used even when it was empty
  - Updated how telemetry entries are constructed
  - Added telemetry for imported root packages during run-time
  - Added telemetry for using write_pandas
  - Fixed missing dtypes when calling fetch_pandas_all() on empty result
  - The write_pandas function now supports providing additional arguments to be used by DataFrame.to_parquet
  - All optional parameters of write_pandas can now be provided to pd_writer and make_pd_writer to be used with DataFrame.to_sql

- v2.7.12(August 26,2022)

   - Fixed a bug where timestamps fetched as pandas.DataFrame or pyarrow.Table would overflow for the sake of unnecessary precision. In the case where an overflow cannot be prevented a clear error will be raised now.
   - Added in-file caching for OCSP response caching
   - The write_pandas function now supports transient tables through the new table_type argument which supersedes create_temp_table argument
   - Fixed a bug where calling fetch_pandas_batches incorrectly raised NotSupportedError after an async query was executed
   - Added support for OKTA Identity Engine

- v2.7.11(July 26,2022)

   - Added minimum version pin to typing_extensions

- v2.7.10(July 22,2022)

   - Release wheels are now built on manylinux2014
   - Bumped supported pyarrow version to >=8.0.0,<8.1.0
   - Updated vendored library versions requests to 2.28.1 and urllib3 to 1.26.10
   - Added in-memory cache to OCSP requests
   - Added overwrite option to write_pandas
   - Added attribute `lastrowid` to `SnowflakeCursor` in compliance with PEP249.
   - Fixed a bug where gzip compressed http requests might be garbled by an unflushed buffer
   - Added new connection diagnostics capabilities to snowflake-connector-python
   - Bumped numpy dependency from <1.23.0 to <1.24.0


- v2.7.9(June 26,2022)

   - Fixed a bug where errors raised during get_results_from_sfqid() were missing errno
   - Fixed a bug where empty results containing GEOGRAPHY type raised IndexError


- v2.7.8(May 28,2022)

   - Updated PyPi documentation link to python specific main page
   - Fixed an error message that appears when pandas optional dependency group is required but is not installed
   - Implemented the DB API 2 callproc() method
   - Fixed a bug where decryption took place before decompression when downloading files from stages
   - Fixed a bug where s3 accelerate configuration was handled incorrectly
   - Extra named arguments given executemany() are now forwarded to execute()
   - Automatically sets the application name to streamlit when streamlit is imported and application name was not explicitly set
   - Bumped pyopenssl dependency version to >=16.2.0,<23.0.0


- v2.7.7(April 30,2022)

   - Bumped supported pandas version to < 1.5.0
   - Fixed a bug where partner name (from SF_PARTNER environmental variable) was set after connection was established
   - Added a new _no_retry option to executing queries
   - Fixed a bug where extreme timestamps lost precision


- v2.7.6(March 17,2022)

   - Fixed missing python_requires tag in setup.cfg

- v2.7.5(March 17,2022)

   - Added an option for partners to inject their name through an environmental variable (SF_PARTNER)
   - Fixed a bug where we would not wait for input if a browser window couldn't be opened for SSO login
   - Deprecate support for Python 3.6
   - Exported a type definition for SnowflakeConnection
   - Fixed a bug where final Arrow table would contain duplicate index numbers when using fetch_pandas_all

- v2.7.4(February 05,2022)

   - Add Geography Types
   - Removing automated incident reporting code
   - Fixed a bug where circular reference would prevent garbage collection on some objects
   - Fixed a bug where `DatabaseError` was thrown when executing against a closed cursor instead of `InterfaceError`
   - Fixed a bug where calling `executemany` would crash if an iterator was supplied as args
   - Fixed a bug where violating `NOT NULL` constraint raised `DatabaseError` instead of `IntegrityError`

- v2.7.3(January 22,2022)

   - Fixed a bug where timezone was missing from retrieved Timestamp_TZ columns
   - Fixed a bug where a long running PUT/GET command could hit a Storage Credential Error while renewing credentials
   - Fixed a bug where py.typed was not being included in our release wheels
   - Fixed a bug where negative numbers were mangled when fetched with the connection parameter arrow_number_to_decimal
   - Improved the error message that is encountered when running GET for a non-existing file
   - Fixed rendering of our long description for PyPi
   - Fixed a bug where DUO authentication ran into errors if sms authentication was disabled for the user
   - Add the ability to auto-create a table when writing a pandas DataFrame to a Snowflake table
   - Bumped the maximum dependency version of numpy from <1.22.0 to <1.23.0

- v2.7.2(December 17,2021)

   - Added support for Python version 3.10.
   - Fixed an issue bug where _get_query_status failed if there was a network error.
   - Added the interpolate_empty_sequences connection parameter to control interpolating empty sequences into queries.
   - Fixed an issue where where BLOCKED was considered to be an error by is_an_error.
   - Added source field to Telemetry.
   - Increased the cryptography dependency version.
   - Increased the pyopenssl dependency version.
   - Fixed an issue where dbapi.Binary returned a string instead of bytes.
   - Increased the required version of numpy.
   - Increased the required version of keyring.
   - Fixed issue so that fetch functions now return a typed DataFrames and pyarrow Tables for empty results.
   - Added py.typed
   - Improved error messages for PUT/GET.
   - Added Cursor.query attribute for accessing last query.
   - Increased the required version of pyarrow.


- v2.7.1(November 19,2021)

   - Fixed a bug where uploading a streaming file with multiple parts did not work.
   - JWT tokens are now regenerated when a request is retired.
   - Updated URL escaping when uploading to AWS S3 to match how S3 escapes URLs.
   - Removed the unused s3_connection_pool_size connection parameter.
   - Blocked queries are now be considered to be still running.
   - Snowflake specific exceptions are now set using Exception arguments.
   - Fixed an issue where use_s3_regional_url was not set correctly by the connector.


- v2.7.0(October 25,2021)

   - Removing cloud sdks.snowflake-connector-python will not install them anymore. Recreate your virtualenv to get rid of unnecessary dependencies.
   - Include Standard C++ headers.
   - Update minimum dependency version pin of cryptography.
   - Fixed a bug where error number would not be added to Exception messages.
   - Fixed a bug where client_prefetch_threads parameter was not respected when pre-fetching results.
   - Update signature of SnowflakeCursor.execute's params argument.


- v2.6.2(September 27,2021)

   - Updated vendored urllib3 and requests versions.
   - Fixed a bug where GET commands would fail to download files from sub directories from stages.
   - Added a feature where where the connector will print the url it tried to open when it is unable to open it for external browser authentication.


- v2.6.1(September 16,2021)

   - Bump pandas version from <1.3 to <1.4
   - Fixing Python deprecation warnings.
   - Added more type-hints.
   - Marked HeartBeatTimer threads as daemon threads.
   - Force cast a column into integer in write_pandas to avoid a rare behavior that would lead to crashing.
   - Implement AWS signature V4 to new SDKless PUT and GET.
   - Removed a deprecated setuptools option from setup.py.
   - Fixed a bug where error logs would be printed for query executions that produce no results.
   - Fixed a bug where the temporary stage for bulk array inserts exists.


- v2.6.0(August 29,2021)

   - Internal change to the implementation of result fetching.
   - Upgraded Pyarrow version from 3.0 to 5.0.
   - Internal change to the implementation for PUT and GET. A new connection parameter use_new_put_get was added to toggle between implementations.
   - Fixed a bug where executemany did not detect the type of data it was inserting.
   - Updated the minimum Mac OSX build target from 10.13 to 10.14.


- v2.5.1(July 31,2021)

   - Fixes Python Connector bug that prevents the connector from using AWS S3 Regional URL. The driver currently overrides the regional URL information with the default S3 URL causing failure in PUT.


- v2.5.0(July 22,2021)

   - Fixed a bug in write_pandas when quote_identifiers is set to True the function would not actually quote column names.
   - Bumping idna dependency pin from <3,>=2.5 to >=2.5,<4
   - Fix describe method when running `insert into ...` commands


- v2.4.6(June 25,2021)

   - Fixed a potential memory leak.
   - Removed upper certifi version pin.
   - Updated vendored libraries , urllib(1.26.5) and requests(2.25.1).
   - Replace pointers with UniqueRefs.
   - Changed default value of client_session_keep_alive to None.
   - Added the ability to retrieve metadata/schema without executing the query (describe method).

- v2.4.5(June 15,2021)

   - Fix for incorrect JWT token invalidity when an account alias with a dash in it is used for regionless account URL.

- v2.4.4(May 30,2021)

   - Fixed a segfault issue when using DictCursor and arrow result format with out of range dates.
   - Adds new make_pd_writer helper function


- v2.4.3(April 29,2021)

   - Uses s3 regional URL in private links when a param is set.
   - New Arrow NUMBER to Decimal converter option.
   - Update pyopenssl requirement from <20.0.0,>=16.2.0 to >=16.2.0,<21.0.0.
   - Update pandas requirement from <1.2.0,>=1.0.0 to >=1.0.0,<1.3.0.
   - Update numpy requirement from <1.20.0 to <1.21.0.


- v2.4.2(April 03,2021)

   - PUT statements are now thread-safe.


- v2.4.1(March 04,2021)

   - Make connection object exit() aware of status of parameter `autocommit`


- v2.4.0(March 04,2021)

   - Added support for Python 3.9 and PyArrow 3.0.x.
   - Added support for the upcoming multipart PUT threshold keyword.
   - Added support for using the PUT command with a file-like object.
   - Added some compilation flags to ease building conda community package.
   - Removed the pytz pin because it doesn't follow semantic versioning release format.
   - Added support for optimizing batch inserts through bulk array binding.


- v2.3.10(February 01,2021)

   - Improved query ID logging and added request GUID logging.
   - For dependency checking, increased the version condition for the pyjwt package from <2.0.0 to <3.0.0.


- v2.3.9(January 27,2021)

   - The fix to add proper proxy CONNECT headers for connections made over proxies.


- v2.3.8(January 14,2021)

   - Arrow result conversion speed up.
   - Send all Python Connector exceptions to in-band or out-of-band telemetry.
   - Vendoring requests and urllib3 to contain OCSP monkey patching to our library only.
   - Declare dependency on setuptools.


- v2.3.7(December 10,2020)

   - Added support for upcoming downscoped GCS credentials.
   - Tightened the pyOpenSSL dependency pin.
   - Relaxed the boto3 dependency pin up to the next major release.
   - Relaxed the cffi dependency pin up to the next major release.
   - Added support for executing asynchronous queries.
   - Dropped support for Python 3.5.

- v2.3.6(November 16,2020)

   - Fixed a bug that was preventing the connector from working on Windows with Python 3.8.
   - Improved the string formatting in exception messages.
   - For dependency checking, increased the version condition for the cryptography package from <3.0.0 to <4.0.0.
   - For dependency checking, increased the version condition for the pandas package from <1.1 to <1.2.

- v2.3.5(November 03,2020)

   - Updated the dependency on the cryptography package from version 2.9.2 to 3.2.1.

- v2.3.4(October 26,2020)

   - Added an optional parameter to the write_pandas function to specify that identifiers should not be quoted before being sent to the server.
   - The write_pandas function now honors default and auto-increment values for columns when inserting new rows.
   - Updated the Python Connector OCSP error messages and accompanying telemetry Information.
   - Enabled the runtime pyarrow version verification to fail gracefully. Fixed a bug with AWS glue environment.
   - Upgraded the version of boto3 from 1.14.47 to 1.15.9.
   - Upgraded the version of idna from 2.9 to 2.10.

- v2.3.3(October 05,2020)

   - Simplified the configuration files by consolidating test settings.
   - In the Connection object, the execute_stream and execute_string methods now filter out empty lines from their inputs.

- v2.3.2(September 14,2020)

   - Fixed a bug where a file handler was not closed properly.
   - Fixed various documentation typos.

- v2.3.1(August 25,2020)

   - Fixed a bug where 2 constants were removed by mistake.

- v2.3.0(August 24,2020)

   - When the log level is set to DEBUG, log the OOB telemetry entries that are sent to Snowflake.
   - Fixed a bug in the PUT command where long running PUTs would fail to re-authenticate to GCP for storage.
   - Updated the minimum build target MacOS version to 10.13.

- v2.2.10(August 03,2020)

    - Improved an error message for when "pandas" optional dependency group is not installed and user tries to fetch data into a pandas DataFrame. It'll now point user to our online documentation.

- v2.2.9(July 13,2020)

    - Connection parameter validate_default_parameters now verifies known connection parameter names and types. It emits warnings for anything unexpected types or names.
    - Correct logging messages for compiled C++ code.
    - Fixed an issue in write_pandas with location determination when database, or schema name was included.
    - Bumped boto3 dependency version.
    - Fixed an issue where uploading a file with special UTF-8 characters in their names corrupted file.

- v2.2.8(June 22,2020)

    - Switched docstring style to Google from Epydoc and added automated tests to enforce the standard.
    - Fixed a memory leak in DictCursor's Arrow format code.

- v2.2.7(June 1,2020)

    - Support azure-storage-blob v12 as well as v2 (for Python 3.5.0-3.5.1) by Python Connector
    - Fixed a bug where temporary directory path was not Windows compatible in write_pandas function
    - Added out of band telemetry error reporting of unknown errors

- v2.2.6(May 11,2020)

    - Update Pyarrow version from 0.16.0 to 0.17.0 for Python connector
    - Remove more restrictive application name enforcement.
    - Missing keyring dependency will not raise an exception, only emit a debug log from now on.
    - Bumping boto3 to <1.14
    - Fix flake8 3.8.0 new issues
    - Implement Python log interceptor

- v2.2.5(April 30,2020)

    - Added more efficient way to ingest a pandas.Dataframe into Snowflake, located in snowflake.connector.pandas_tools
    - More restrictive application name enforcement and standardizing it with other Snowflake drivers
    - Added checking and warning for users when they have a wrong version of pyarrow installed

- v2.2.4(April 10,2020)

    - Emit warning only if trying to set different setting of use_openssl_only parameter

- v2.2.3(March 30,2020)

    - Secure SSO ID Token
    - Add use_openssl_only connection parameter, which disables the usage of pure Python cryptographic libraries for FIPS
    - Add manylinux1 as well as manylinux2010
    - Fix a bug where a certificate file was opened and never closed in snowflake-connector-python.
    - Fix python connector skips validating GCP URLs
    - Adds additional client driver config information to in band telemetry.

- v2.2.2(March 9,2020)

    - Fix retry with chunck_downloader.py for stability.
    - Support Python 3.8 for Linux and Mac.

- v2.2.1(February 18,2020)

    - Fix use DictCursor with execute_string #248

- v2.2.0(January 27,2020)

    - Drop Python 2.7 support
    - AWS: When OVERWRITE is false, which is set by default, the file is uploaded if no same file name exists in the stage. This used to check the content signature but it will no longer check. Azure and GCP already work this way.
    - Document Python connector dependencies on our GitHub page in addition to Snowflake docs.
    - Fix sqlalchemy and possibly python-connector warnings.
    - Fix GCP exception using the Python connector to PUT a file in a stage with auto_compress=false.
    - Bump up botocore requirements to 1.14.
    - Fix uppercaseing authenticator breaks Okta URL which may include case-sensitive elements(#257).
    - Fix wrong result bug while using fetch_pandas_all() to get fixed numbers with large scales.
    - Increase multi part upload threshold for S3 to 64MB.

- v2.1.3(January 06,2020)

    - Fix GCP Put failed after hours

- v2.1.2(December 16,2019)

    - Fix the arrow bundling issue for python connector on mac.
    - Fix the arrow dll bundle issue on windows.Add more logging.

- v2.1.1(December 12,2019)

    - Fix GZIP uncompressed content for Azure GET command.
    - Add support for GCS PUT and GET for private preview.
    - Support fetch as numpy value in arrow result format.
    - Fix NameError: name 'EmptyPyArrowIterator' is not defined for Mac.
    - Return empty dataframe for fetch_pandas_all() api if result set is empty.

- v2.1.0(December 2,2019)

    - Fix default `ssl_context` options
    - Pin more dependencies for Python Connector
    - Fix import of SnowflakeOCSPAsn1Crypto crashes Python on MacOS Catalina
    - Update the release note that 1.9.0 was removed
    - Support DictCursor for arrow result format
    - Upgrade Python's arrow lib to 0.15.1
    - Raise Exception when PUT fails to Upload Data
    - Handle year out of range correctly in arrow result format

- v2.0.4(November 13,2019)

    - Increase OCSP Cache expiry time from 24 hours to 120 hours.
    - Fix pyarrow cxx11 abi compatibility issue
    - Use new query result format parameter in python tests

- v2.0.3(November 1,2019)

    - Fix for ,Pandas fetch API did not handle the case that first chunk is empty correctly.
    - Updated with botocore, boto3 and requests packages to the latest version.
    - Pinned stable versions of Azure urllib3 packages.

- v2.0.2(October 21,2019)

    - Fix sessions remaining open even if they are disposed manually. Retry deleting session if the connection is explicitly closed.
    - Fix memory leak in the new fetch pandas API
    - Fix Auditwheel failed with python37
    - Reduce the footprint of Python Connector
    - Support asn1crypto 1.1.x
    - Ensure that the cython components are present for Conda package

- v2.0.1(October 04,2019)

    - Add asn1crypto requirement to mitigate incompatibility change

- v2.0.0(September 30,2019)

    - Release Python Connector 2.0.0 for Arrow format change.
    - Fix SF_OCSP_RESPONSE_CACHE_DIR referring to the OCSP cache response file directory and not the top level of directory.
    - Fix Malformed certificate ID key causes uncaught KeyError.
    - No retry for certificate errors.
    - Fix In-Memory OCSP Response Cache - PythonConnector
    - Move AWS_ID and AWS_SECRET_KEY to their newer versions in the Python client
    - Fix result set downloader for ijson 2.5
    - Make authenticator field case insensitive earlier
    - Update USER-AGENT to be consistent with new format
    - Update Python Driver URL Whitelist to support US Gov domain
    - Fix memory leak in python connector panda df fetch API

- v1.9.1(October 4,2019)

    - Add asn1crypto requirement to mitigate incompatibility change.

- v1.9.0(August 26,2019) **REMOVED from pypi due to dependency compatibility issues**

    - Implement converter for all arrow data types in python connector extension
    - Fix arrow error when returning empty result using python connecter
    - Fix OCSP responder hang, AttributeError: 'ReadTimeout' object has no attribute 'message'
    - Update OCSP Connection timeout.
    - Fix RevokedCertificateError OOB Telemetry events are not sent
    - Uncaught RevocationCheckError for FAIL_OPEN in create_pair_issuer_subject
    - Fix uncaught exception in generate_telemetry_data function
    - Fix connector looses context after connection drop/restore by retrying IncompleteRead error.
    - Make tzinfo class at the module level instead of inlining

- v1.8.7(August 12,2019)

    - Rewrote validateDefaultParameters to validate the database, schema and warehouse at connection time. False by default.
    - Fix OCSP Server URL problem in multithreaded env
    - Fix Azure Gov PUT and GET issue

- v1.8.6(July 29,2019)

    - Reduce retries for OCSP from Python Driver
    - Azure PUT issue: ValueError: I/O operation on closed file
    - Add client information to USER-AGENT HTTP header - PythonConnector
    - Better handling of OCSP cache download failure

- v1.8.5(July 15,2019)

    - Drop Python 3.4 support for Python Connector

- v1.8.4(July 01,2019)

    - Update Python Connector to discard invalid OCSP Responses while merging caches

- v1.8.3(June 17,2019)

    - Update Client Driver OCSP Endpoint URL for Private Link Customers
    - Ignore session gone 390111 when closing
    - Python3.4 using requests 2.21.0 needs older version of urllib3
    - Use Account Name for Global URL

- v1.8.2 (June 03,2019)

    - Pendulum datatype support

- v1.8.1 (May 20,2019)

    - Revoked OCSP Responses persists in Driver Cache + Logging Fix
    - Fixed DeprecationWarning: Using or importing the ABCs from 'collections' instead of from 'collections.abc' is deprecated

- v1.8.0 (May 10, 2019)

    - support ``numpy.bool_`` in binding type
    - Add Option to Skip Request Pooling
    - Add OCSP_MODE metric
    - Fixed PUT URI issue for Windows path
    - OCSP SoftFail

- v1.7.11 (April 22, 2019)

    - numpy timestamp with timezone support
    - qmark not binding None

- v1.7.10 (April 8, 2019)

    - Fix the incorrect custom Server URL in Python Driver for Privatelink

- v1.7.9 (March 25,2019)

    - Python Interim Solution for Custom Cache Server URL
    - Internal change for pending feature

- v1.7.8 (March 12,2019)

    - Add OCSP signing certificate validity check

- v1.7.7 (February 22,2019)

    - Skip HEAD operation when OVERWRITE=true for PUT
    - Update copyright year from 2018 to 2019 for Python

- v1.7.6 (February 08,2019)

    - Adjusted pyasn1 and pyasn1-module requirements for Python Connector
    - Added idna to setup.py. made pyasn1 optional for Python2

- v1.7.5 (January 25, 2019)

    - Incorporate "kwargs" style group of key-value pairs in connection's "execute_string" function.

- v1.7.4 (January 3, 2019)

    - Invalidate outdated OCSP response when checking cache hit
    - Made keyring use optional in Python Connector
    - Added SnowflakeNullConverter for Python Connector to skip all client side conversions
    - Honor ``CLIENT_PREFETCH_THREADS`` to download the result set.
    - Fixed the hang when region=us-west-2 is specified.
    - Added Python 3.7 tests

- v1.7.3 (December 11, 2018)

    - Improved the progress bar control for SnowSQL
    - Fixed PUT/GET progress bar for Azure

- v1.7.2 (December 4, 2018)

    - Refactored OCSP checks
    - Adjusted log level to mitigate confusions

- v1.7.1 (November 27, 2018)

    - Fixed regex pattern warning in cursor.py
    - Fixed 403 error for EU deployment
    - Fixed the epoch time to datetime object converter for Windoww

- v1.7.0 (November 13, 2018)

    - Internal change for pending feature.

- v1.6.12 (October 30, 2018)

    - Updated ``boto3`` and ``botocore`` version dependeny.
    - Catch socket.EAI_NONAME for localhost socket and raise a better error message
    - Added ``client_session_keep_alive_heartbeat_frequency`` to control heartbeat timings for ``client_session_keep_alive``.

- v1.6.11 (October 23, 2018)

    - Fixed exit_on_error=true didn't work if PUT / GET error occurs
    - Fixed a backslash followed by a quote in a literal was not taken into account.
    - Added ``request_guid`` to each HTTP request for tracing.

- v1.6.10 (September 25, 2018)

    - Added ``client_session_keep_alive`` support.
    - Fixed multiline double quote expressions PR #117 (@bensowden)
    - Fixed binding ``datetime`` for TIMESTAMP type in ``qmark`` binding mode. PR #118 (@rhlahuja)
    - Retry HTTP 405 to mitigate Nginx bug.
    - Accept consent response for id token cache. WIP.

- v1.6.9 (September 13, 2018)

    - Changed most INFO logs to DEBUG. Added INFO for key operations.
    - Fixed the URL query parser to get multiple values.

- v1.6.8 (August 30, 2018)

    - Updated ``boto3`` and ``botocore`` version dependeny.

- v1.6.7 (August 22, 2018)

    - Enforce virtual host URL for PUT and GET.
    - Added retryCount, clientStarTime for query-request for better service.

- v1.6.6 (August 9, 2018)

    - Replaced ``pycryptodome`` with ``pycryptodomex`` to avoid namespace conflict with ``PyCrypto``.
    - Fixed hang if the connection is not explicitly closed since 1.6.4.
    - Reauthenticate for externalbrowser while running a query.
    - Fixed remove_comments option for SnowSQL.

- v1.6.5 (July 13, 2018)

    - Fixed the current object cache in the connection for id token use.
    - Added no OCSP cache server use option.

- v1.6.4 (July 5, 2018)

    - Fixed div by zero for Azure PUT command.
    - Cache id token for SSO. This feature is WIP.
    - Added telemetry client and job timings by @dsouzam.

- v1.6.3 (June 14, 2018)

    - Fixed binding long value for Python 2.

- v1.6.2 (June 7, 2018)

    - Removes username restriction for OAuth. PR 86(@tjj5036)
    - Retry OpenSSL.SysError in tests
    - Updated concurrent insert test as the server improved.

- v1.6.1 (May 17, 2018)

    - Enable OCSP Dynamic Cache server for privatelink.
    - Ensure the type of ``login_timeout`` attribute is ``int``.

- v1.6.0 (May 3, 2018)

    - Enable OCSP Cache server by default.

- v1.5.8 (April 26, 2018)

    - Fixed PUT command error 'Server failed to authenticate the request. Make sure the value of Authorization header is formed correctly including the signature.' for Azure deployment.

- v1.5.7 (April 19, 2018)

    - Fixed object has no attribute errors in Python3 for Azure deployment.
    - Removed ContentEncoding=gzip from the header for PUT command. This caused COPY failure if autocompress=false.

- v1.5.6 (April 5, 2018)

    - Updated ``boto3`` and ``botocore`` version dependeny.

- v1.5.5 (March 22, 2018)

    - Fixed TypeError: list indices must be integers or slices, not str. PR/Issue 75 (@daniel-sali).
    - Updated ``cryptography`` dependency.

- v1.5.4 (March 15, 2018)

    - Tightened ``pyasn`` and ``pyasn1-modules`` version requirements
    - Added OS and OS_VERSION session info.
    - Relaxed ``pycryptodome`` version requirements. No 3.5.0 should be used.

- v1.5.3 (March 9, 2018)

    - Pulled back ``pyasn1`` for OCSP check in Python 2. Python 3 continue using ``asn1crypto`` for better performance.
    - Limit the upper bound of ``pycryptodome`` version to less than 3.5.0 for Issue 65.

- v1.5.2 (March 1, 2018)

    - Fixed failue in case HOME/USERPROFILE is not set.
    - Updated ``boto3`` and ``botocore`` version dependeny.

- v1.5.1 (February 15, 2018)

    - Prototyped oauth. Won't work without the server change.
    - Retry OCSP data parse failure
    - Fixed paramstyle=qmark binding for SQLAlchemy

- v1.5.0 (January 26, 2018)

    - Removed ``pyasn1`` and ``pyasn1-modules`` from the dependency.
    - Prototyped key pair authentication.
    - Fixed OCSP response cache expiration check.

- v1.4.17 (January 19, 2018)

    - Adjusted ``pyasn1`` and ``pyasn1-modules`` version dependency. PR 48 (@baxen)
    - Started replacing ``pyasn1`` with ``asn1crypto`` Not activated yet.

- v1.4.16 (January 16, 2018)

    - Added OCSP cache related tools.

- v1.4.15 (January 11, 2018)

    - Added OCSP cache server option.

- v1.4.14 (December 14, 2017)

    - Improved OCSP response dump util.

- v1.4.13 (November 30, 2017)

    - Updated ``boto3`` and ``botocore`` version dependeny.

- v1.4.12 (November 16, 2017)

    - Added ``qmark`` and ``numeric`` paramstyle support for server side binding.
    - Added ``timezone`` session parameter support to connections.
    - Fixed a file handler leak in OCSP checks.

- v1.4.11 (November 9, 2017)

    - Fixed Azure PUT command to use AES CBC key encryption.
    - Added retry for intermittent PyAsn1Error.

- v1.4.10 (October 26, 2017)

    - Added Azure support for PUT and GET commands.
    - Updated ``cryptography``, ``boto3`` and ``botocore`` version dependeny.

- v1.4.9 (October 10, 2017)

    - Fixed a regression caused by ``pyasn1`` upgrade.

- v1.4.8 (October 5, 2017)

    - Updated Fed/SSO parameters. The production version of Fed/SSO from Python Connector requires this version.
    - Refactored for Azure support
    - Set CLIENT_APP_ID and CLIENT_APP_VERSION in all requests
    - Support new behaviors of newer version of ``pyasn1``. Relaxed the dependency.
    - Making socket timeout same as the login time
    - Fixed the case where no error message is attached.

- v1.4.7 (September 20, 2017)

    - Refresh AWS token in PUT command if S3UploadFailedError includes the ExpiredToken error
    - Retry all of 5xx in connection

- v1.4.6 (September 14, 2017)

    - Mitigated sigint handler config failure for SQLAlchemy
    - Improved the message for invalid SSL certificate error
    - Retry forever for query to mitigate 500 errors

- v1.4.5 (August 31, 2017)

    - Fixed regression in #34 by rewriting SAML 2.0 compliant service application support.
    - Cleaned up logger by moving instance to module.

- v1.4.4 (August 24, 2017)

    - Fixed Azure blob certificate issue. OCSP response structure bug fix
    - Added SAML 2.0 compliant service application support. preview feature.
    - Upgraded SSL wrapper with the latest urllib3 pyopenssl glue module. It uses kqueue, epoll or poll in replacement of select to read data from socket if available.

- v1.4.3 (August 17, 2017)

    - Changed the log levels for some messages from ERROR to DEBUG to address confusion as real incidents. In fact, they are not real issues but signals for connection retry.
    - Added ``certifi`` to the dependent component list to mitigate CA root certificate out of date issue.
    - Set the maximum versions of dependent components ``boto3`` and ``botocore``.
    - Updated ``cryptography`` and ``pyOpenSSL`` version dependeny change.
    - Added a connection parameter ``validate_default_parameters`` to validate the default database, schema and warehouse. If the specified object doesn't exist, it raises an error.

- v1.4.2 (August 3, 2017)

    - Fixed retry HTTP 400 in upload file when AWS token expires
    - Relaxed the version of dependent components ``pyasn1`` and ``pyasn1-modules``

- v1.4.1 (July 26, 2017)

    - Pinned ``pyasn1`` and ``pyasn1-modules`` versions to 0.2.3 and 0.0.9, respectively

- v1.4.0 (July 6, 2017)

    - Relaxed the versions of dependent components ``boto3``, ``botocore``, ``cffi`` and ``cryptography`` and ``pyOpenSSL``
    - Minor improvements in OCSP response file cache

- v1.3.18 (June 15, 2017)

    - Fixed OCSP response cache file not found issue on Windows. Drive letter was taken off
    - Use less restrictive cryptography>=1.7,<1.8
    - Added ORC detection in PUT command

- v1.3.17 (June 1, 2017)

    - Timeout OCSP request in 60 seconds and retry
    - Set autocommit and abort_detached_query session parameters in authentication time if specified
    - Fixed cross region stage issue. Could not get files in us-west-2 region S3 bucket from us-east-1

- v1.3.16 (April 20, 2017)

    - Fixed issue in fetching ``DATE`` causing [Error 22] Invalid argument on Windows
    - Retry on ``RuntimeError`` in requests

- v1.3.15 (March 30, 2017)

    - Refactored data converters in fetch to improve performance
    - Fixed timestamp format FF to honor the scale of data type
    - Improved the security of OKTA authentication with hostname verifications
    - Retry PUT on the error ``OpenSSL.SSL.SysCallError`` 10053 with lower concurrency
    - Added ``raw_msg`` attribute to ``Error`` class
    - Refactored session managements

- v1.3.14 (February 24, 2017)

    - Improved PUT and GET error handler.
    - Added proxy support to OCSP checks.
    - Use proxy parameters for PUT and GET commands.
    - Added ``sfqid`` and ``sqlstate`` to the results from query results.
    - Fixed the connection timeout calculation based on ``login_timeout`` and ``network_timeout``.
    - Improved error messages in case of 403, 502 and 504 HTTP reponse code.
    - Upgraded ``cryptography`` to 1.7.2, ``boto3`` to 1.4.4 and ``botocore`` to 1.5.14.
    - Removed explicit DNS lookup for OCSP URL.

- v1.3.13 (February 9, 2017)

    - Fixed AWS SQS connection error with OCSP checks
    - Added ``login_timeout`` and ``network_timeout`` parameters to the ``Connection`` objects.
    - Fixed forbidden access error handing

- v1.3.12 (February 2, 2017)

    - Fixed ``region`` parameter. One character was truncated from the tail of account name
    - Improved performance of fetching data by refactoring fetchone method

- v1.3.11 (January 27, 2017)

    - Fixed the regression in 1.3.8 that caused intermittent 504 errors

- v1.3.10 (January 26, 2017)

    - Compress data in HTTP requests at all times except empty data or OKTA request
    - Refactored FIXED, REAL and TIMESTAMP data fetch to improve performance. This mainly impacts SnowSQL
    - Added ``region`` option to support EU deployments better
    - Increased the retry counter for OCSP servers to mitigate intermittent failure
    - Refactored HTTP access retry logic

- v1.3.9 (January 16, 2017)

    - Upgraded ``botocore`` to 1.4.93 to fix and ``boto3`` to 1.4.3 to fix the HTTPS request failure in Python 3.6
    - Fixed python2 incomaptible import http.client
    - Retry OCSP validation in case of non-200 HTTP code returned

- v1.3.8 (January 12, 2017)

    - Convert non-UTF-8 data in the large result set chunk to Unicode replacement characters to avoid decode error.
    - Updated copyright year to 2017.
    - Use `six` package to support both PY2 and PY3 for some functions
    - Upgraded ``cryptography`` to 1.7.1 to address MacOS Python 3.6 build issue.
    - Fixed OverflowError caused by invalid range of timetamp data for SnowSQL.

- v1.3.7 (December 8, 2016)

    - Increased the validity date acceptance window to prevent OCSP returning invalid responses due to out-of-scope validity dates for certificates.
    - Enabled OCSP response cache file by default.

- v1.3.6 (December 1, 2016)

    - Upgraded ``cryptography`` to 1.5.3, ``pyOpenSSL`` to 16.2.0 and ``cffi`` to 1.9.1.

- v1.3.5 (November 17, 2016)

    - Fixed CA list cache race condition
    - Added retry intermittent 400 HTTP ``Bad Request`` error

- v1.3.4 (November 3, 2016)

    - Added ``quoted_name`` data type support for binding by SQLAlchemy
    - Not to compress ``parquiet`` file in PUT command

- v1.3.3 (October 20, 2016)

    - Downgraded ``botocore`` to 1.4.37 due to potential regression.
    - Increased the stability of PUT and GET commands

- v1.3.2 (October 12, 2016)

    - Upgraded ``botocore`` to 1.4.52.
    - Set the signature version to v4 to AWS client. This impacts ``PUT``, ``GET`` commands and fetching large result set.

- v1.3.1 (September 30, 2016)

    - Added an account name including subdomain.

- v1.3.0 (September 26, 2016)

    - Added support for the ``BINARY`` data type, which enables support for more Python data types:

        - Python 3:

            - ``bytes`` and ``bytearray`` can be used for binding.
            - ``bytes`` is also used for fetching ``BINARY`` data type.

        - Python 2:

            - ``bytearray`` can be used for binding
            - ``str`` is used for fetching ``BINARY`` data type.

    - Added ``proxy_user`` and ``proxy_password`` connection parameters for proxy servers that require authentication.

- v1.2.8 (August 16, 2016)

    - Upgraded ``botocore`` to 1.4.37.
    - Added ``Connection.execute_string`` and ``Connection.execute_stream`` to run multiple statements in a string and stream.
    - Increased the stability of fetching data for Python 2.
    - Refactored memory usage in fetching large result set (Work in Progress).

- v1.2.7 (July 31, 2016)

    - Fixed ``snowflake.cursor.rowcount`` for INSERT ALL.
    - Force OCSP cache invalidation after 24 hours for better security.
    - Use ``use_accelerate_endpoint`` in PUT and GET if Transfer acceleration is enabled for the S3 bucket.
    - Fixed the side effect of ``python-future`` that loads ``test.py`` in the current directory.

- v1.2.6 (July 13, 2016)

    - Fixed the AWS token renewal issue with PUT command when uploading uncompressed large files.

- v1.2.5 (July 8, 2016)

    - Added retry for errors ``S3UploadFailedError`` and ``RetriesExceededError`` in PUT and GET, respectively.

- v1.2.4 (July 6, 2016)

    - Added ``max_connection_pool`` parameter to Connection so that you can specify the maximum number of HTTP/HTTPS connections in the pool.
    - Minor enhancements for SnowSQL.

- v1.2.3 (June 29, 2016)

    - Fixed 404 issue in GET command. An extra slash character changed the S3 path and failed to identify the file to download.

- v1.2.2 (June 21, 2016)

    - Upgraded ``botocore`` to 1.4.26.
    - Added retry for 403 error when accessing S3.

- v1.2.1 (June 13, 2016)

    - Improved fetch performance for data types (part 2): DATE, TIME, TIMESTAMP, TIMESTAMP_LTZ, TIMESTAMP_NTZ and TIMESTAMP_TZ.

- v1.2.0 (June 10, 2016)

    - Improved fetch performance for data types (part 1): FIXED, REAL, STRING.

- v1.1.5 (June 2, 2016)

    - Upgraded ``boto3`` to 1.3.1 and ``botocore`` and 1.4.22.
    - Fixed ``snowflake.cursor.rowcount`` for DML by ``snowflake.cursor.executemany``.
    - Added ``numpy`` data type binding support. ``numpy.intN``, ``numpy.floatN`` and ``numpy.datetime64`` can be bound and fetched.

- v1.1.4 (May 21, 2016)

    - Upgraded ``cffi`` to 1.6.0.
    - Minor enhancements to SnowSQL.

- v1.1.3 (May 5, 2016)

    - Upgraded ``cryptography`` to 1.3.2.

- v1.1.2 (May 4, 2016)

    - Changed the dependency of ``tzlocal`` optional.
    - Fixed charmap error in OCSP checks.

- v1.1.1 (Apr 11, 2016)

    - Fixed OCSP revocation check issue with the new certificate and AWS S3.
    - Upgraded ``cryptography`` to 1.3.1 and ``pyOpenSSL`` to 16.0.0.

- v1.1.0 (Apr 4, 2016)

    - Added ``bzip2`` support in ``PUT`` command. This feature requires a server upgrade.
    - Replaced the self contained packages in ``snowflake._vendor`` with the dependency of ``boto3`` 1.3.0 and ``botocore`` 1.4.2.

- v1.0.7 (Mar 21, 2016)

    - Keep ``pyOpenSSL`` at 0.15.1.

- v1.0.6 (Mar 15, 2016)

    - Upgraded ``cryptography`` to 1.2.3.
    - Added support for ``TIME`` data type, which is now a Snowflake supported data type. This feature requires a server upgrade.
    - Added ``snowflake.connector.DistCursor`` to fetch the results in ``dict`` instead of ``tuple``.
    - Added compression to the SQL text and commands.

- v1.0.5 (Mar 1, 2016)

    - Upgraded ``cryptography`` to 1.2.2 and ``cffi`` to 1.5.2.
    - Fixed the conversion from ``TIMESTAMP_LTZ`` to datetime in queries.

- v1.0.4 (Feb 15, 2016)

    - Fixed the truncated parallel large result set.
    - Added retry OpenSSL low level errors ``ETIMEDOUT`` and ``ECONNRESET``.
    - Time out all HTTPS requests so that the Python Connector can retry the job or recheck the status.
    - Fixed the location of encrypted data for ``PUT`` command. They used to be in the same directory as the source data files.
    - Added support for renewing the AWS token used in ``PUT`` commands if the token expires.

- v1.0.3 (Jan 13, 2016)

    - Added support for the ``BOOLEAN`` data type (i.e. ``TRUE`` or ``FALSE``). This changes the behavior of the binding for the ``bool`` type object:

        - Previously, ``bool`` was bound as a numeric value (i.e. ``1`` for ``True``, ``0`` for ``False``).
        - Now, ``bool`` is bound as native SQL data (i.e. ``TRUE`` or ``FALSE``).

    - Added the ``autocommit`` method to the ``Connection`` object:

        - By default, ``autocommit`` mode is ON (i.e. each DML statement commits the change).
        - If ``autocommit`` mode is OFF, the ``commit`` and ``rollback`` methods are enabled.

    - Avoid segfault issue for ``cryptography`` 1.2 in Mac OSX by using 1.1 until resolved.

- v1.0.2 (Dec 15, 2015)

    - Upgraded ``boto3`` 1.2.2, ``botocore`` 1.3.12.
    - Removed ``SSLv3`` mapping from the initial table.

- v1.0.1 (Dec 8, 2015)

    - Minor bug fixes.

- v1.0.0 (Dec 1, 2015)

    - General Availability release.<|MERGE_RESOLUTION|>--- conflicted
+++ resolved
@@ -29,11 +29,6 @@
   - Added a feature to verify if the connection is still good enough to send queries over.
   - Added support for base64-encoded DER private key strings in the `private_key` authentication type.
   - Added support for OAuth authorization code flow.
-<<<<<<< HEAD
-  - Added support for PKCE on top of OAuth authorization flow.
-  - Added support for refresh token on top of OAuth authorization flow.
-=======
->>>>>>> d5de9080
 
 - v3.12.4(December 3,2024)
   - Fixed a bug where multipart uploads to Azure would be missing their MD5 hashes.
