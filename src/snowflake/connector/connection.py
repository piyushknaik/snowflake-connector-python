--- conflicted
+++ resolved
@@ -333,14 +333,11 @@
         str,
         # SNOW-1825621: OAUTH implementation
     ),
-<<<<<<< HEAD
     "oauth_security_features": (
         ("pkce",),
         collections.abc.Iterable,  # of strings
         # SNOW-1825621: OAUTH PKCE
     ),
-=======
->>>>>>> 3fbb1ed8
 }
 
 APPLICATION_RE = re.compile(r"[\w\d_]+")
@@ -1123,10 +1120,8 @@
                     backoff_generator=self._backoff_generator,
                 )
             elif self._authenticator == OAUTH_AUTHORIZATION_CODE:
-<<<<<<< HEAD
                 pkce = "pkce" in map(lambda e: e.lower(), self._oauth_security_features)
-=======
->>>>>>> 3fbb1ed8
+
                 if self._oauth_client_id is None:
                     Error.errorhandler_wrapper(
                         self,
@@ -1152,10 +1147,7 @@
                     ),
                     redirect_uri="http://127.0.0.1:{port}/",
                     scope=self._oauth_scope,
-<<<<<<< HEAD
                     pkce=pkce,
-=======
->>>>>>> 3fbb1ed8
                 )
             elif self._authenticator == USR_PWD_MFA_AUTHENTICATOR:
                 self._session_parameters[PARAMETER_CLIENT_REQUEST_MFA_TOKEN] = (
