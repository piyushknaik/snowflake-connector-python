--- conflicted
+++ resolved
@@ -41,10 +41,6 @@
     AuthByKeyPair,
     AuthByOAuth,
     AuthByOauthCode,
-<<<<<<< HEAD
-    AuthByOauthCredentials,
-=======
->>>>>>> e920d829
     AuthByOkta,
     AuthByPAT,
     AuthByPlugin,
@@ -110,10 +106,6 @@
     NO_AUTH_AUTHENTICATOR,
     OAUTH_AUTHENTICATOR,
     OAUTH_AUTHORIZATION_CODE,
-<<<<<<< HEAD
-    OAUTH_CLIENT_CREDENTIALS,
-=======
->>>>>>> e920d829
     PROGRAMMATIC_ACCESS_TOKEN,
     REQUEST_ID,
     USR_PWD_MFA_AUTHENTICATOR,
@@ -343,14 +335,11 @@
         str,
         # SNOW-1825621: OAUTH implementation
     ),
-<<<<<<< HEAD
-=======
     "oauth_security_features": (
         ("pkce",),
         collections.abc.Iterable,  # of strings
         # SNOW-1825621: OAUTH PKCE
     ),
->>>>>>> e920d829
 }
 
 APPLICATION_RE = re.compile(r"[\w\d_]+")
@@ -1167,11 +1156,8 @@
                     backoff_generator=self._backoff_generator,
                 )
             elif self._authenticator == OAUTH_AUTHORIZATION_CODE:
-<<<<<<< HEAD
-=======
                 pkce = "pkce" in map(lambda e: e.lower(), self._oauth_security_features)
 
->>>>>>> e920d829
                 if self._oauth_client_id is None:
                     Error.errorhandler_wrapper(
                         self,
@@ -1195,50 +1181,9 @@
                     token_request_url=self._oauth_token_request_url.format(
                         host=self.host, port=self.port
                     ),
-<<<<<<< HEAD
-                    redirect_uri="http://localhost:{port}/snowflake/oauth-redirect",
-                    scope=self._oauth_scope,
-                )
-            elif self._authenticator == OAUTH_CLIENT_CREDENTIALS:
-                if self._oauth_client_id is None:
-                    Error.errorhandler_wrapper(
-                        self,
-                        None,
-                        ProgrammingError,
-                        {
-                            "msg": "Oauth code flow requirement 'client_id' is empty",
-                            "errno": ER_NO_CLIENT_ID,
-                        },
-                    )
-                if self._oauth_client_secret is None:
-                    Error.errorhandler_wrapper(
-                        self,
-                        None,
-                        ProgrammingError,
-                        {
-                            "msg": "Oauth code flow requirement 'client_secret' is empty",
-                            "errno": ER_NO_CLIENT_ID,
-                        },
-                    )
-                if self._role and (self._oauth_scope == ""):
-                    # if role is known then let's inject it into scope
-                    self._oauth_scope = _OAUTH_DEFAULT_SCOPE.format(role=self._role)
-                self.auth_class = AuthByOauthCredentials(
-                    application=self.application,
-                    client_id=self._oauth_client_id,
-                    client_secret=self._oauth_client_secret,
-                    authentication_url=self._oauth_authorization_url.format(
-                        host=self.host, port=self.port
-                    ),
-                    token_request_url=self._oauth_token_request_url.format(
-                        host=self.host, port=self.port
-                    ),
-                    scope=self._oauth_scope,
-=======
                     redirect_uri="http://127.0.0.1:{port}/",
                     scope=self._oauth_scope,
                     pkce=pkce,
->>>>>>> e920d829
                 )
             elif self._authenticator == USR_PWD_MFA_AUTHENTICATOR:
                 self._session_parameters[PARAMETER_CLIENT_REQUEST_MFA_TOKEN] = (
@@ -1358,14 +1303,11 @@
         if "account" in kwargs:
             if "host" not in kwargs:
                 self._host = construct_hostname(kwargs.get("region"), self._account)
-<<<<<<< HEAD
-=======
 
         if "unsafe_file_write" in kwargs:
             self._unsafe_file_write = kwargs["unsafe_file_write"]
         else:
             self._unsafe_file_write = False
->>>>>>> e920d829
 
         logger.info(
             f"Connecting to {_DOMAIN_NAME_MAP.get(extract_top_level_domain_from_hostname(self._host), 'GLOBAL')} Snowflake domain"
@@ -1420,10 +1362,6 @@
                     EXTERNAL_BROWSER_AUTHENTICATOR,
                     OAUTH_AUTHENTICATOR,
                     OAUTH_AUTHORIZATION_CODE,
-<<<<<<< HEAD
-                    OAUTH_CLIENT_CREDENTIALS,
-=======
->>>>>>> e920d829
                     KEY_PAIR_AUTHENTICATOR,
                     PROGRAMMATIC_ACCESS_TOKEN,
                 )
