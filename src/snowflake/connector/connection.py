#!/usr/bin/env python
#
# Copyright (c) 2012-2023 Snowflake Computing Inc. All rights reserved.
#

from __future__ import annotations

import atexit
import collections.abc
import logging
import os
import pathlib
import re
import sys
import traceback
import uuid
import warnings
import weakref
from concurrent.futures import as_completed
from concurrent.futures.thread import ThreadPoolExecutor
from contextlib import suppress
from difflib import get_close_matches
from functools import partial
from io import StringIO
from logging import getLogger
from threading import Lock
from types import TracebackType
from typing import Any, Callable, Generator, Iterable, Iterator, NamedTuple, Sequence
from uuid import UUID

from cryptography.hazmat.backends import default_backend
from cryptography.hazmat.primitives import serialization
from cryptography.hazmat.primitives.asymmetric.rsa import RSAPrivateKey

from . import errors, proxy
from ._query_context_cache import QueryContextCache
from .auth import (
    FIRST_PARTY_AUTHENTICATORS,
    Auth,
    AuthByDefault,
    AuthByKeyPair,
    AuthByOAuth,
    AuthByOauthCode,
    AuthByOkta,
    AuthByPAT,
    AuthByPlugin,
    AuthByUsrPwdMfa,
    AuthByWebBrowser,
    AuthNoAuth,
)
from .auth.idtoken import AuthByIdToken
from .backoff_policies import exponential_backoff
from .bind_upload_agent import BindUploadError
from .compat import IS_LINUX, IS_WINDOWS, quote, urlencode
from .config_manager import CONFIG_MANAGER, _get_default_connection_params
from .connection_diagnostic import ConnectionDiagnostic
from .constants import (
    _CONNECTIVITY_ERR_MSG,
    _DOMAIN_NAME_MAP,
    _OAUTH_DEFAULT_SCOPE,
    ENV_VAR_PARTNER,
    PARAMETER_AUTOCOMMIT,
    PARAMETER_CLIENT_PREFETCH_THREADS,
    PARAMETER_CLIENT_REQUEST_MFA_TOKEN,
    PARAMETER_CLIENT_SESSION_KEEP_ALIVE,
    PARAMETER_CLIENT_SESSION_KEEP_ALIVE_HEARTBEAT_FREQUENCY,
    PARAMETER_CLIENT_STORE_TEMPORARY_CREDENTIAL,
    PARAMETER_CLIENT_TELEMETRY_ENABLED,
    PARAMETER_CLIENT_VALIDATE_DEFAULT_PARAMETERS,
    PARAMETER_ENABLE_STAGE_S3_PRIVATELINK_FOR_US_EAST_1,
    PARAMETER_QUERY_CONTEXT_CACHE_SIZE,
    PARAMETER_SERVICE_NAME,
    PARAMETER_TIMEZONE,
    OCSPMode,
    QueryStatus,
)
from .converter import SnowflakeConverter
from .cursor import LOG_MAX_QUERY_LENGTH, SnowflakeCursor
from .description import (
    CLIENT_NAME,
    CLIENT_VERSION,
    PLATFORM,
    PYTHON_VERSION,
    SNOWFLAKE_CONNECTOR_VERSION,
)
from .errorcode import (
    ER_CONNECTION_IS_CLOSED,
    ER_FAILED_PROCESSING_PYFORMAT,
    ER_FAILED_PROCESSING_QMARK,
    ER_FAILED_TO_CONNECT_TO_DB,
    ER_INVALID_BACKOFF_POLICY,
    ER_INVALID_VALUE,
    ER_NO_ACCOUNT_NAME,
    ER_NO_CLIENT_ID,
    ER_NO_NUMPY,
    ER_NO_PASSWORD,
    ER_NO_USER,
    ER_NOT_IMPLICITY_SNOWFLAKE_DATATYPE,
)
from .errors import DatabaseError, Error, OperationalError, ProgrammingError
from .log_configuration import EasyLoggingConfigPython
from .network import (
    DEFAULT_AUTHENTICATOR,
    EXTERNAL_BROWSER_AUTHENTICATOR,
    KEY_PAIR_AUTHENTICATOR,
    NO_AUTH_AUTHENTICATOR,
    OAUTH_AUTHENTICATOR,
    OAUTH_AUTHORIZATION_CODE,
    PROGRAMMATIC_ACCESS_TOKEN,
    REQUEST_ID,
    USR_PWD_MFA_AUTHENTICATOR,
    ReauthenticationRequest,
    SnowflakeRestful,
)
from .sqlstate import SQLSTATE_CONNECTION_NOT_EXISTS, SQLSTATE_FEATURE_NOT_SUPPORTED
from .telemetry import TelemetryClient, TelemetryData, TelemetryField
from .time_util import HeartBeatTimer, get_time_millis
from .url_util import extract_top_level_domain_from_hostname
from .util_text import construct_hostname, parse_account, split_statements

DEFAULT_CLIENT_PREFETCH_THREADS = 4
MAX_CLIENT_PREFETCH_THREADS = 10
DEFAULT_BACKOFF_POLICY = exponential_backoff()


def DefaultConverterClass() -> type:
    if IS_WINDOWS:
        from .converter_issue23517 import SnowflakeConverterIssue23517

        return SnowflakeConverterIssue23517
    else:
        from .converter import SnowflakeConverter

        return SnowflakeConverter


def _get_private_bytes_from_file(
    private_key_file: str | bytes | os.PathLike[str] | os.PathLike[bytes],
    private_key_file_pwd: bytes | str | None = None,
) -> bytes:
    if private_key_file_pwd is not None and isinstance(private_key_file_pwd, str):
        private_key_file_pwd = private_key_file_pwd.encode("utf-8")
    with open(private_key_file, "rb") as key:
        private_key = serialization.load_pem_private_key(
            key.read(),
            password=private_key_file_pwd,
            backend=default_backend(),
        )

    pkb = private_key.private_bytes(
        encoding=serialization.Encoding.DER,
        format=serialization.PrivateFormat.PKCS8,
        encryption_algorithm=serialization.NoEncryption(),
    )

    return pkb


SUPPORTED_PARAMSTYLES = {
    "qmark",
    "numeric",
    "format",
    "pyformat",
}
# Default configs, tuple of default variable and accepted types
DEFAULT_CONFIGURATION: dict[str, tuple[Any, type | tuple[type, ...]]] = {
    "dsn": (None, (type(None), str)),  # standard
    "user": ("", str),  # standard
    "password": ("", str),  # standard
    "host": ("127.0.0.1", str),  # standard
    "port": (443, (int, str)),  # standard
    "database": (None, (type(None), str)),  # standard
    "proxy_host": (None, (type(None), str)),  # snowflake
    "proxy_port": (None, (type(None), str)),  # snowflake
    "proxy_user": (None, (type(None), str)),  # snowflake
    "proxy_password": (None, (type(None), str)),  # snowflake
    "protocol": ("https", str),  # snowflake
    "warehouse": (None, (type(None), str)),  # snowflake
    "region": (None, (type(None), str)),  # snowflake
    "account": (None, (type(None), str)),  # snowflake
    "schema": (None, (type(None), str)),  # snowflake
    "role": (None, (type(None), str)),  # snowflake
    "session_id": (None, (type(None), str)),  # snowflake
    "login_timeout": (None, (type(None), int)),  # login timeout
    "network_timeout": (
        None,
        (type(None), int),
    ),  # network timeout (infinite by default)
    "socket_timeout": (None, (type(None), int)),
    "backoff_policy": (DEFAULT_BACKOFF_POLICY, Callable),
    "passcode_in_password": (False, bool),  # Snowflake MFA
    "passcode": (None, (type(None), str)),  # Snowflake MFA
    "private_key": (None, (type(None), bytes, str, RSAPrivateKey)),
    "private_key_file": (None, (type(None), str)),
    "private_key_file_pwd": (None, (type(None), str, bytes)),
    "token": (None, (type(None), str)),  # OAuth/JWT/PAT Token
    "token_file_path": (
        None,
        (type(None), str, bytes),
    ),  # OAuth/JWT/PAT Token file path
    "authenticator": (DEFAULT_AUTHENTICATOR, (type(None), str)),
    "mfa_callback": (None, (type(None), Callable)),
    "password_callback": (None, (type(None), Callable)),
    "auth_class": (None, (type(None), AuthByPlugin)),
    "application": (CLIENT_NAME, (type(None), str)),
    # internal_application_name/version is used to tell the server the type of client connecting to
    # Snowflake. There are some functionalities (e.g., MFA, Arrow result format) that
    # Snowflake server doesn't support for new client types, which requires developers to
    # add the new client type to the server to support these features.
    "internal_application_name": (CLIENT_NAME, (type(None), str)),
    "internal_application_version": (CLIENT_VERSION, (type(None), str)),
    "insecure_mode": (False, bool),  # Error security fix requirement
    "ocsp_fail_open": (True, bool),  # fail open on ocsp issues, default true
    "inject_client_pause": (0, int),  # snowflake internal
    "session_parameters": (None, (type(None), dict)),  # snowflake session parameters
    "autocommit": (None, (type(None), bool)),  # snowflake
    "client_session_keep_alive": (None, (type(None), bool)),  # snowflake
    "client_session_keep_alive_heartbeat_frequency": (
        None,
        (type(None), int),
    ),  # snowflake
    "client_prefetch_threads": (4, int),  # snowflake
    "numpy": (False, bool),  # snowflake
    "ocsp_response_cache_filename": (None, (type(None), str)),  # snowflake internal
    "converter_class": (DefaultConverterClass(), SnowflakeConverter),
    "validate_default_parameters": (False, bool),  # snowflake
    "probe_connection": (False, bool),  # snowflake
    "paramstyle": (None, (type(None), str)),  # standard/snowflake
    "timezone": (None, (type(None), str)),  # snowflake
    "consent_cache_id_token": (True, bool),  # snowflake
    "service_name": (None, (type(None), str)),  # snowflake
    "support_negative_year": (True, bool),  # snowflake
    "log_max_query_length": (LOG_MAX_QUERY_LENGTH, int),  # snowflake
    "disable_request_pooling": (False, bool),  # snowflake
    # enable temporary credential file for Linux, default false. Mac/Win will overlook this
    "client_store_temporary_credential": (False, bool),
    "client_request_mfa_token": (False, bool),
    "use_openssl_only": (
        True,
        bool,
    ),  # ignored - python only crypto modules are no longer used
    # whether to convert Arrow number values to decimal instead of doubles
    "arrow_number_to_decimal": (False, bool),
    "enable_stage_s3_privatelink_for_us_east_1": (
        False,
        bool,
    ),  # only use regional url when the param is set
    # Allows cursors to be re-iterable
    "reuse_results": (False, bool),
    # parameter protecting behavior change of SNOW-501058
    "interpolate_empty_sequences": (False, bool),
    "enable_connection_diag": (False, bool),  # Generate SnowCD like report
    "connection_diag_log_path": (
        None,
        (type(None), str),
    ),  # Path to connection diag report
    "connection_diag_whitelist_path": (
        None,
        (type(None), str),
    ),  # Path to connection diag whitelist json - Deprecated remove in future
    "connection_diag_allowlist_path": (
        None,
        (type(None), str),
    ),  # Path to connection diag allowlist json
    "log_imported_packages_in_telemetry": (
        True,
        bool,
    ),  # Whether to log imported packages in telemetry
    "disable_query_context_cache": (
        False,
        bool,
    ),  # Disable query context cache
    "json_result_force_utf8_decoding": (
        False,
        bool,
    ),  # Whether to force the JSON content to be decoded in utf-8, it is only effective when result format is JSON
    "server_session_keep_alive": (
        False,
        bool,
    ),  # Whether to keep session alive after connector shuts down
    "enable_retry_reason_in_query_response": (
        True,
        bool,
    ),  # Enable sending retryReason in response header for query-requests
    "session_token": (
        None,
        (type(None), str),
    ),  # session token from another connection, to be provided together with master token
    "master_token": (
        None,
        (type(None), str),
    ),  # master token from another connection, to be provided together with session token
    "master_validity_in_seconds": (
        None,
        (type(None), int),
    ),  # master token validity in seconds
    "disable_console_login": (
        True,
        bool,
    ),  # Disable console login and fall back to getting SSO URL from GS
    "debug_arrow_chunk": (
        False,
        bool,
    ),  # log raw arrow chunk for debugging purpuse in case there is malformed arrow data
    "disable_saml_url_check": (
        False,
        bool,
    ),  # disable saml url check in okta authentication
    "iobound_tpe_limit": (
        None,
        (type(None), int),
    ),  # SNOW-1817982: limit iobound TPE sizes when executing PUT/GET
    "oauth_client_id": (
        None,
        (type(None), str),
        # SNOW-1825621: OAUTH implementation
    ),
    "oauth_client_secret": (
        None,
        (type(None), str),
        # SNOW-1825621: OAUTH implementation
    ),
    "oauth_authorization_url": (
        "{host}:{port}/oauth/authorize",
        str,
        # SNOW-1825621: OAUTH implementation
    ),
    "oauth_token_request_url": (
        "{host}:{port}/oauth/token-request",
        str,
        # SNOW-1825621: OAUTH implementation
    ),
    "oauth_scope": (
        "",
        str,
        # SNOW-1825621: OAUTH implementation
    ),
    "oauth_security_features": (
        ("pkce",),
        collections.abc.Iterable,  # of strings
        # SNOW-1825621: OAUTH PKCE
    ),
}

APPLICATION_RE = re.compile(r"[\w\d_]+")

# adding the exception class to Connection class
for m in [method for method in dir(errors) if callable(getattr(errors, method))]:
    setattr(sys.modules[__name__], m, getattr(errors, m))

logger = getLogger(__name__)


class TypeAndBinding(NamedTuple):
    """Stores the type name and the Snowflake binding."""

    type: str
    binding: str | None


class SnowflakeConnection:
    """Implementation of the connection object for the Snowflake Database.

    Use connect(..) to get the object.

    Attributes:
        insecure_mode: Whether or not the connection is in insecure mode. Insecure mode means that the connection
            validates the TLS certificate but doesn't check revocation status.
        ocsp_fail_open: Whether or not the connection is in fail open mode. Fail open mode decides if TLS certificates
            continue to be validated. Revoked certificates are blocked. Any other exceptions are disregarded.
        session_id: The session ID of the connection.
        user: The user name used in the connection.
        host: The host name the connection attempts to connect to.
        port: The port to communicate with on the host.
        region: Region name if not the default Snowflake Database deployment.
        proxy_host: The hostname used proxy server.
        proxy_port: Port on proxy server to communicate with.
        proxy_user: User name to login with on the proxy sever.
        proxy_password: Password to be used to authenticate with proxy server.
        account: Account name to be used to authenticate with Snowflake.
        database: Database to use on Snowflake.
        schema: Schema in use on Snowflake.
        warehouse: Warehouse to be used on Snowflake.
        role: Role in use on Snowflake.
        login_timeout: Login timeout in seconds. Login requests will not be retried after this timeout expires.
            Note that the login attempt may still take more than login_timeout seconds as an ongoing login request
            cannot be canceled even upon login timeout expiry. The login timeout only prevents further retries.
            If not specified, login_timeout is set to `snowflake.connector.auth.by_plugin.DEFAULT_AUTH_CLASS_TIMEOUT`.
            Note that the number of retries on login requests is still limited by
            `snowflake.connector.auth.by_plugin.DEFAULT_MAX_CON_RETRY_ATTEMPTS`.
        network_timeout: Network timeout in seconds. Network requests besides login requests will not be retried
            after this timeout expires. Overriden in cursor query execution if timeout is passed to cursor.execute.
            Note that an operation may still take more than network_timeout seconds for the same reason as above.
            If not specified, network_timeout is infinite.
        socket_timeout: Socket timeout in seconds. Sets both socket connect and read timeout.
        backoff_policy: Backoff policy to use for login and network requests. Must be a callable generator function.
            Standard linear and exponential backoff implementations are included in `snowflake.connector.backoff_policies`
            See the backoff_policies module for details and implementation examples.
        client_session_keep_alive_heartbeat_frequency: Heartbeat frequency to keep connection alive in seconds.
        client_prefetch_threads: Number of threads to download the result set.
        rest: Snowflake REST API object. Internal use only. Maybe removed in a later release.
        application: Application name to communicate with Snowflake as. By default, this is "PythonConnector".
        errorhandler: Handler used with errors. By default, an exception will be raised on error.
        converter_class: Handler used to convert data to Python native objects.
        validate_default_parameters: Validate database, schema, role and warehouse used on Snowflake.
        is_pyformat: Whether the current argument binding is pyformat or format.
        consent_cache_id_token: Consented cache ID token.
        enable_stage_s3_privatelink_for_us_east_1: when true, clients use regional s3 url to upload files.
        enable_connection_diag: when true, clients will generate a connectivity diagnostic report.
        connection_diag_log_path: path to location to create diag report with enable_connection_diag.
        connection_diag_whitelist_path: path to a whitelist.json file to test with enable_connection_diag - deprecated remove in future
        connection_diag_allowlist_path: path to a allowlist.json file to test with enable_connection_diag.
        json_result_force_utf8_decoding: When true, json result will be decoded in utf-8,
          when false, the encoding of the content is auto-detected. Default value is false.
          This parameter is only effective when the result format is JSON.
        server_session_keep_alive: When true, the connector does not destroy the session on the Snowflake server side
          before the connector shuts down. Default value is false.
        token_file_path: The file path of the token file. If both token and token_file_path are provided, the token in token_file_path will be used.
        unsafe_file_write: When true, files downloaded by GET will be saved with 644 permissions. Otherwise, files will be saved with safe - owner-only permissions: 600.
    """

    OCSP_ENV_LOCK = Lock()

    def __init__(
        self,
        connection_name: str | None = None,
        connections_file_path: pathlib.Path | None = None,
        **kwargs,
    ) -> None:
        """Create a new SnowflakeConnection.

        Connections can be loaded from the TOML file located at
        snowflake.connector.constants.CONNECTIONS_FILE.

        When connection_name is supplied we will first load that connection
        and then override any other values supplied.

        When no arguments are given (other than connection_file_path) the
        default connection will be loaded first. Note that no overwriting is
        supported in this case.

        If overwriting values from the default connection is desirable, supply
        the name explicitly.
        """
        # initiate easy logging during every connection
        easy_logging = EasyLoggingConfigPython()
        easy_logging.create_log()
        self._lock_sequence_counter = Lock()
        self.sequence_counter = 0
        self._errorhandler = Error.default_errorhandler
        self._lock_converter = Lock()
        self.messages = []
        self._async_sfqids: dict[str, None] = {}
        self._done_async_sfqids: dict[str, None] = {}
        self._client_param_telemetry_enabled = True
        self._server_param_telemetry_enabled = False
        self._session_parameters: dict[str, str | int | bool] = {}
        logger.info(
            "Snowflake Connector for Python Version: %s, "
            "Python Version: %s, Platform: %s",
            SNOWFLAKE_CONNECTOR_VERSION,
            PYTHON_VERSION,
            PLATFORM,
        )

        self._rest = None
        for name, (value, _) in DEFAULT_CONFIGURATION.items():
            setattr(self, f"_{name}", value)

        self.heartbeat_thread = None
        is_kwargs_empty = not kwargs

        if "application" not in kwargs:
            if ENV_VAR_PARTNER in os.environ.keys():
                kwargs["application"] = os.environ[ENV_VAR_PARTNER]
            elif "streamlit" in sys.modules:
                kwargs["application"] = "streamlit"

        self.converter = None
        self.query_context_cache: QueryContextCache | None = None
        self.query_context_cache_size = 5
        if connections_file_path is not None:
            # Change config file path and force update cache
            for i, s in enumerate(CONFIG_MANAGER._slices):
                if s.section == "connections":
                    CONFIG_MANAGER._slices[i] = s._replace(path=connections_file_path)
                    CONFIG_MANAGER.read_config()
                    break
        if connection_name is not None:
            connections = CONFIG_MANAGER["connections"]
            if connection_name not in connections:
                raise Error(
                    f"Invalid connection_name '{connection_name}',"
                    f" known ones are {list(connections.keys())}"
                )
            kwargs = {**connections[connection_name], **kwargs}
        elif is_kwargs_empty:
            # connection_name is None and kwargs was empty when called
            kwargs = _get_default_connection_params()
        self.__set_error_attributes()
        self.connect(**kwargs)
        self._telemetry = TelemetryClient(self._rest)
        self.expired = False

        # get the imported modules from sys.modules
        self._log_telemetry_imported_packages()
        # check SNOW-1218851 for long term improvement plan to refactor ocsp code
        atexit.register(self._close_at_exit)

    @property
    def insecure_mode(self) -> bool:
        return self._insecure_mode

    @property
    def ocsp_fail_open(self) -> bool:
        return self._ocsp_fail_open

    def _ocsp_mode(self) -> OCSPMode:
        """OCSP mode. INSEC
        URE, FAIL_OPEN or FAIL_CLOSED."""
        if self.insecure_mode:
            return OCSPMode.INSECURE
        elif self.ocsp_fail_open:
            return OCSPMode.FAIL_OPEN
        else:
            return OCSPMode.FAIL_CLOSED

    @property
    def session_id(self) -> int:
        return self._session_id

    @property
    def user(self) -> str:
        return self._user

    @property
    def host(self) -> str:
        return self._host

    @property
    def port(self) -> int:
        return int(self._port)

    @property
    def region(self) -> str | None:
        warnings.warn(
            "Region has been deprecated and will be removed in the near future",
            PendingDeprecationWarning,
            # Raise warning from where this property was called from
            stacklevel=2,
        )
        return self._region

    @property
    def proxy_host(self) -> str | None:
        return self._proxy_host

    @property
    def proxy_port(self) -> str | None:
        return self._proxy_port

    @property
    def proxy_user(self) -> str | None:
        return self._proxy_user

    @property
    def proxy_password(self) -> str | None:
        return self._proxy_password

    @property
    def account(self) -> str:
        return self._account

    @property
    def database(self) -> str | None:
        return self._database

    @property
    def schema(self) -> str | None:
        return self._schema

    @property
    def warehouse(self) -> str | None:
        return self._warehouse

    @property
    def role(self) -> str | None:
        return self._role

    @property
    def login_timeout(self) -> int | None:
        return int(self._login_timeout) if self._login_timeout is not None else None

    @property
    def network_timeout(self) -> int | None:
        return int(self._network_timeout) if self._network_timeout is not None else None

    @property
    def socket_timeout(self) -> int | None:
        return int(self._socket_timeout) if self._socket_timeout is not None else None

    @property
    def _backoff_generator(self) -> Iterator:
        return self._backoff_policy()

    @property
    def client_session_keep_alive(self) -> bool | None:
        return self._client_session_keep_alive

    @client_session_keep_alive.setter
    def client_session_keep_alive(self, value) -> None:
        self._client_session_keep_alive = value

    @property
    def client_session_keep_alive_heartbeat_frequency(self) -> int | None:
        return self._client_session_keep_alive_heartbeat_frequency

    @client_session_keep_alive_heartbeat_frequency.setter
    def client_session_keep_alive_heartbeat_frequency(self, value) -> None:
        self._client_session_keep_alive_heartbeat_frequency = value
        self._validate_client_session_keep_alive_heartbeat_frequency()

    @property
    def client_prefetch_threads(self) -> int:
        return (
            self._client_prefetch_threads
            if self._client_prefetch_threads
            else DEFAULT_CLIENT_PREFETCH_THREADS
        )

    @client_prefetch_threads.setter
    def client_prefetch_threads(self, value) -> None:
        self._client_prefetch_threads = value
        self._validate_client_prefetch_threads()

    @property
    def rest(self) -> SnowflakeRestful | None:
        return self._rest

    @property
    def application(self) -> str:
        return self._application

    @property
    def errorhandler(self) -> Callable:  # TODO: callable args
        return self._errorhandler

    @errorhandler.setter
    # Note: Callable doesn't implement operator|
    def errorhandler(self, value: Callable | None) -> None:
        if value is None:
            raise ProgrammingError("None errorhandler is specified")
        self._errorhandler = value

    @property
    def converter_class(self) -> type[SnowflakeConverter]:
        return self._converter_class

    @property
    def validate_default_parameters(self) -> bool:
        return self._validate_default_parameters

    @property
    def is_pyformat(self) -> bool:
        return self._paramstyle in ("pyformat", "format")

    @property
    def consent_cache_id_token(self):
        return self._consent_cache_id_token

    @property
    def telemetry_enabled(self) -> bool:
        return bool(
            self._client_param_telemetry_enabled
            and self._server_param_telemetry_enabled
        )

    @telemetry_enabled.setter
    def telemetry_enabled(self, value) -> None:
        self._client_param_telemetry_enabled = True if value else False
        if (
            self._client_param_telemetry_enabled
            and not self._server_param_telemetry_enabled
        ):
            logger.info(
                "Telemetry has been disabled by the session parameter CLIENT_TELEMETRY_ENABLED."
                " Set session parameter CLIENT_TELEMETRY_ENABLED to true to enable telemetry."
            )

    @property
    def service_name(self) -> str | None:
        return self._service_name

    @service_name.setter
    def service_name(self, value) -> None:
        self._service_name = value

    @property
    def log_max_query_length(self) -> int:
        return self._log_max_query_length

    @property
    def disable_request_pooling(self) -> bool:
        return self._disable_request_pooling

    @disable_request_pooling.setter
    def disable_request_pooling(self, value) -> None:
        self._disable_request_pooling = True if value else False

    @property
    def use_openssl_only(self) -> bool:
        # Deprecated, kept for backwards compatibility
        return True

    @property
    def arrow_number_to_decimal(self):
        return self._arrow_number_to_decimal

    @property
    def enable_stage_s3_privatelink_for_us_east_1(self) -> bool:
        return self._enable_stage_s3_privatelink_for_us_east_1

    @enable_stage_s3_privatelink_for_us_east_1.setter
    def enable_stage_s3_privatelink_for_us_east_1(self, value) -> None:
        self._enable_stage_s3_privatelink_for_us_east_1 = True if value else False

    @property
    def enable_connection_diag(self) -> bool:
        return self._enable_connection_diag

    @property
    def connection_diag_log_path(self):
        return self._connection_diag_log_path

    @property
    def connection_diag_whitelist_path(self):
        """
        Old version of ``connection_diag_allowlist_path``.
        This used to be the original name, but snowflake backend
        deprecated whitelist for allowlist. This name will be
        deprecated in the future.
        """
        warnings.warn(
            "connection_diag_whitelist_path has been deprecated, use connection_diag_allowlist_path instead",
            DeprecationWarning,
            stacklevel=2,
        )
        return self._connection_diag_whitelist_path

    @property
    def connection_diag_allowlist_path(self):
        return self._connection_diag_allowlist_path

    @arrow_number_to_decimal.setter
    def arrow_number_to_decimal_setter(self, value: bool) -> None:
        self._arrow_number_to_decimal = value

    @property
    def auth_class(self) -> AuthByPlugin | None:
        return self._auth_class

    @auth_class.setter
    def auth_class(self, value: AuthByPlugin) -> None:
        if isinstance(value, AuthByPlugin):
            self._auth_class = value
        else:
            raise TypeError("auth_class must subclass AuthByPlugin")

    @property
    def is_query_context_cache_disabled(self) -> bool:
        return self._disable_query_context_cache

    @property
    def iobound_tpe_limit(self) -> int | None:
        return self._iobound_tpe_limit

    @property
    def unsafe_file_write(self) -> bool:
        return self._unsafe_file_write

    @unsafe_file_write.setter
    def unsafe_file_write(self, value: bool) -> None:
        self._unsafe_file_write = value

    def connect(self, **kwargs) -> None:
        """Establishes connection to Snowflake."""
        logger.debug("connect")
        if len(kwargs) > 0:
            self.__config(**kwargs)

        if self.enable_connection_diag:
            exceptions_dict = {}
            connection_diag = ConnectionDiagnostic(
                account=self.account,
                host=self.host,
                connection_diag_log_path=self.connection_diag_log_path,
                connection_diag_allowlist_path=(
                    self.connection_diag_allowlist_path
                    if self.connection_diag_allowlist_path is not None
                    else self.connection_diag_whitelist_path
                ),
                proxy_host=self.proxy_host,
                proxy_port=self.proxy_port,
                proxy_user=self.proxy_user,
                proxy_password=self.proxy_password,
            )
            try:
                connection_diag.run_test()
                self.__open_connection()
                connection_diag.cursor = self.cursor()
            except Exception:
                exceptions_dict["connection_test"] = traceback.format_exc()
                logger.warning(
                    f"""Exception during connection test:\n{exceptions_dict["connection_test"]} """
                )
            try:
                connection_diag.run_post_test()
            except Exception:
                exceptions_dict["post_test"] = traceback.format_exc()
                logger.warning(
                    f"""Exception during post connection test:\n{exceptions_dict["post_test"]} """
                )
            finally:
                connection_diag.generate_report()
                if exceptions_dict:
                    raise Exception(str(exceptions_dict))
        else:
            self.__open_connection()

    def close(self, retry: bool = True) -> None:
        """Closes the connection."""
        # unregister to dereference connection object as it's already closed after the execution
        atexit.unregister(self._close_at_exit)
        try:
            if not self.rest:
                logger.debug("Rest object has been destroyed, cannot close session")
                return

            # will hang if the application doesn't close the connection and
            # CLIENT_SESSION_KEEP_ALIVE is set, because the heartbeat runs on
            # a separate thread.
            self._cancel_heartbeat()

            # close telemetry first, since it needs rest to send remaining data
            logger.info("closed")
            self._telemetry.close(send_on_close=bool(retry and self.telemetry_enabled))
            if (
                self._all_async_queries_finished()
                and not self._server_session_keep_alive
            ):
                logger.info("No async queries seem to be running, deleting session")
                self.rest.delete_session(retry=retry)
            else:
                logger.info(
                    "There are {} async queries still running, not deleting session".format(
                        len(self._async_sfqids)
                    )
                )
            self.rest.close()
            self._rest = None
            if self.query_context_cache:
                self.query_context_cache.clear_cache()
            del self.messages[:]
            logger.debug("Session is closed")
        except Exception as e:
            logger.debug(
                "Exception encountered in closing connection. ignoring...: %s", e
            )

    def is_closed(self) -> bool:
        """Checks whether the connection has been closed."""
        return self.rest is None

    def autocommit(self, mode) -> None:
        """Sets autocommit mode to True, or False. Defaults to True."""
        if not self.rest:
            Error.errorhandler_wrapper(
                self,
                None,
                DatabaseError,
                {
                    "msg": "Connection is closed",
                    "errno": ER_CONNECTION_IS_CLOSED,
                    "sqlstate": SQLSTATE_CONNECTION_NOT_EXISTS,
                },
            )
        if not isinstance(mode, bool):
            Error.errorhandler_wrapper(
                self,
                None,
                ProgrammingError,
                {
                    "msg": f"Invalid parameter: {mode}",
                    "errno": ER_INVALID_VALUE,
                },
            )
        try:
            self.cursor().execute(f"ALTER SESSION SET autocommit={mode}")
        except Error as e:
            if e.sqlstate == SQLSTATE_FEATURE_NOT_SUPPORTED:
                logger.debug(
                    "Autocommit feature is not enabled for this " "connection. Ignored"
                )

    def commit(self) -> None:
        """Commits the current transaction."""
        self.cursor().execute("COMMIT")

    def rollback(self) -> None:
        """Rolls back the current transaction."""
        self.cursor().execute("ROLLBACK")

    def cursor(
        self, cursor_class: type[SnowflakeCursor] = SnowflakeCursor
    ) -> SnowflakeCursor:
        """Creates a cursor object. Each statement will be executed in a new cursor object."""
        logger.debug("cursor")
        if not self.rest:
            Error.errorhandler_wrapper(
                self,
                None,
                DatabaseError,
                {
                    "msg": "Connection is closed",
                    "errno": ER_CONNECTION_IS_CLOSED,
                    "sqlstate": SQLSTATE_CONNECTION_NOT_EXISTS,
                },
            )
        return cursor_class(self)

    def execute_string(
        self,
        sql_text: str,
        remove_comments: bool = False,
        return_cursors: bool = True,
        cursor_class: SnowflakeCursor = SnowflakeCursor,
        **kwargs,
    ) -> Iterable[SnowflakeCursor]:
        """Executes a SQL text including multiple statements. This is a non-standard convenience method."""
        stream = StringIO(sql_text)
        stream_generator = self.execute_stream(
            stream, remove_comments=remove_comments, cursor_class=cursor_class, **kwargs
        )
        ret = list(stream_generator)
        return ret if return_cursors else list()

    def execute_stream(
        self,
        stream: StringIO,
        remove_comments: bool = False,
        cursor_class: SnowflakeCursor = SnowflakeCursor,
        **kwargs,
    ) -> Generator[SnowflakeCursor, None, None]:
        """Executes a stream of SQL statements. This is a non-standard convenient method."""
        split_statements_list = split_statements(
            stream, remove_comments=remove_comments
        )
        # Note: split_statements_list is a list of tuples of sql statements and whether they are put/get
        non_empty_statements = [e for e in split_statements_list if e[0]]
        for sql, is_put_or_get in non_empty_statements:
            cur = self.cursor(cursor_class=cursor_class)
            cur.execute(sql, _is_put_get=is_put_or_get, **kwargs)
            yield cur

    def __set_error_attributes(self) -> None:
        for m in [
            method for method in dir(errors) if callable(getattr(errors, method))
        ]:
            # If name starts with _ then ignore that
            name = m if not m.startswith("_") else m[1:]
            setattr(self, name, getattr(errors, m))

    @staticmethod
    def setup_ocsp_privatelink(app, hostname) -> None:
        hostname = hostname.lower()
        SnowflakeConnection.OCSP_ENV_LOCK.acquire()
        ocsp_cache_server = f"http://ocsp.{hostname}/ocsp_response_cache.json"
        os.environ["SF_OCSP_RESPONSE_CACHE_SERVER_URL"] = ocsp_cache_server
        logger.debug("OCSP Cache Server is updated: %s", ocsp_cache_server)
        SnowflakeConnection.OCSP_ENV_LOCK.release()

    def __open_connection(self):
        """Opens a new network connection."""
        self.converter = self._converter_class(
            use_numpy=self._numpy, support_negative_year=self._support_negative_year
        )

        proxy.set_proxies(
            self.proxy_host, self.proxy_port, self.proxy_user, self.proxy_password
        )

        self._rest = SnowflakeRestful(
            host=self.host,
            port=self.port,
            protocol=self._protocol,
            inject_client_pause=self._inject_client_pause,
            connection=self,
        )
        logger.debug("REST API object was created: %s:%s", self.host, self.port)

        if "SF_OCSP_RESPONSE_CACHE_SERVER_URL" in os.environ:
            logger.debug(
                "Custom OCSP Cache Server URL found in environment - %s",
                os.environ["SF_OCSP_RESPONSE_CACHE_SERVER_URL"],
            )

        if ".privatelink.snowflakecomputing." in self.host.lower():
            SnowflakeConnection.setup_ocsp_privatelink(self.application, self.host)
        else:
            if "SF_OCSP_RESPONSE_CACHE_SERVER_URL" in os.environ:
                del os.environ["SF_OCSP_RESPONSE_CACHE_SERVER_URL"]

        if self._session_parameters is None:
            self._session_parameters = {}
        if self._autocommit is not None:
            self._session_parameters[PARAMETER_AUTOCOMMIT] = self._autocommit

        if self._timezone is not None:
            self._session_parameters[PARAMETER_TIMEZONE] = self._timezone

        if self._validate_default_parameters:
            # Snowflake will validate the requested database, schema, and warehouse
            self._session_parameters[PARAMETER_CLIENT_VALIDATE_DEFAULT_PARAMETERS] = (
                True
            )

        if self.client_session_keep_alive is not None:
            self._session_parameters[PARAMETER_CLIENT_SESSION_KEEP_ALIVE] = (
                self._client_session_keep_alive
            )

        if self.client_session_keep_alive_heartbeat_frequency is not None:
            self._session_parameters[
                PARAMETER_CLIENT_SESSION_KEEP_ALIVE_HEARTBEAT_FREQUENCY
            ] = self._validate_client_session_keep_alive_heartbeat_frequency()

        if self.client_prefetch_threads:
            self._session_parameters[PARAMETER_CLIENT_PREFETCH_THREADS] = (
                self._validate_client_prefetch_threads()
            )

        # Setup authenticator
        auth = Auth(self.rest)

        if self._session_token and self._master_token:
            auth._rest.update_tokens(
                self._session_token,
                self._master_token,
                self._master_validity_in_seconds,
            )
            heartbeat_ret = auth._rest._heartbeat()
            logger.debug(heartbeat_ret)
            if not heartbeat_ret or not heartbeat_ret.get("success"):
                Error.errorhandler_wrapper(
                    self,
                    None,
                    ProgrammingError,
                    {
                        "msg": "Session and master tokens invalid",
                        "errno": ER_INVALID_VALUE,
                    },
                )
            else:
                logger.debug("Session and master token validation successful.")

        else:
            if self.auth_class is not None:
                if type(
                    self.auth_class
                ) not in FIRST_PARTY_AUTHENTICATORS and not issubclass(
                    type(self.auth_class), AuthByKeyPair
                ):
                    raise TypeError("auth_class must be a child class of AuthByKeyPair")
                    # TODO: add telemetry for custom auth
                self.auth_class = self.auth_class
            elif self._authenticator == DEFAULT_AUTHENTICATOR:
                self.auth_class = AuthByDefault(
                    password=self._password,
                    timeout=self.login_timeout,
                    backoff_generator=self._backoff_generator,
                )
            elif self._authenticator == EXTERNAL_BROWSER_AUTHENTICATOR:
                self._session_parameters[
                    PARAMETER_CLIENT_STORE_TEMPORARY_CREDENTIAL
                ] = (self._client_store_temporary_credential if IS_LINUX else True)
                auth.read_temporary_credentials(
                    self.host,
                    self.user,
                    self._session_parameters,
                )
                # Depending on whether self._rest.id_token is available we do different
                #  auth_instance
                if self._rest.id_token is None:
                    self.auth_class = AuthByWebBrowser(
                        application=self.application,
                        protocol=self._protocol,
                        host=self.host,  # TODO: delete this?
                        port=self.port,
                        timeout=self.login_timeout,
                        backoff_generator=self._backoff_generator,
                    )
                else:
                    self.auth_class = AuthByIdToken(
                        id_token=self._rest.id_token,
                        application=self.application,
                        protocol=self._protocol,
                        host=self.host,
                        port=self.port,
                        timeout=self.login_timeout,
                        backoff_generator=self._backoff_generator,
                    )

            elif self._authenticator == KEY_PAIR_AUTHENTICATOR:
                private_key = self._private_key

                if self._private_key_file:
                    private_key = _get_private_bytes_from_file(
                        self._private_key_file,
                        self._private_key_file_pwd,
                    )

                self.auth_class = AuthByKeyPair(
                    private_key=private_key,
                    timeout=self.login_timeout,
                    backoff_generator=self._backoff_generator,
                )
            elif self._authenticator == OAUTH_AUTHENTICATOR:
                self.auth_class = AuthByOAuth(
                    oauth_token=self._token,
                    timeout=self.login_timeout,
                    backoff_generator=self._backoff_generator,
                )
            elif self._authenticator == OAUTH_AUTHORIZATION_CODE:
                pkce = "pkce" in map(lambda e: e.lower(), self._oauth_security_features)
<<<<<<< HEAD
=======

>>>>>>> 493efad5
                if self._oauth_client_id is None:
                    Error.errorhandler_wrapper(
                        self,
                        None,
                        ProgrammingError,
                        {
                            "msg": "Oauth code flow requirement 'client_id' is empty",
                            "errno": ER_NO_CLIENT_ID,
                        },
                    )
                if self._role and (self._oauth_scope == ""):
                    # if role is known then let's inject it into scope
                    self._oauth_scope = _OAUTH_DEFAULT_SCOPE.format(role=self._role)
                self.auth_class = AuthByOauthCode(
                    application=self.application,
                    client_id=self._oauth_client_id,
                    client_secret=self._oauth_client_secret,
                    authentication_url=self._oauth_authorization_url.format(
                        host=self.host, port=self.port
                    ),
                    token_request_url=self._oauth_token_request_url.format(
                        host=self.host, port=self.port
                    ),
<<<<<<< HEAD
                    # TODO: parameterize
                    redirect_uri="http://localhost:{port}/snowflake/oauth-redirect",
=======
                    redirect_uri="http://127.0.0.1:{port}/",
>>>>>>> 493efad5
                    scope=self._oauth_scope,
                    pkce=pkce,
                )
            elif self._authenticator == USR_PWD_MFA_AUTHENTICATOR:
                self._session_parameters[PARAMETER_CLIENT_REQUEST_MFA_TOKEN] = (
                    self._client_request_mfa_token if IS_LINUX else True
                )
                if self._session_parameters[PARAMETER_CLIENT_REQUEST_MFA_TOKEN]:
                    auth.read_temporary_credentials(
                        self.host,
                        self.user,
                        self._session_parameters,
                    )
                self.auth_class = AuthByUsrPwdMfa(
                    password=self._password,
                    mfa_token=self.rest.mfa_token,
                    timeout=self.login_timeout,
                    backoff_generator=self._backoff_generator,
                )
            elif self._authenticator == PROGRAMMATIC_ACCESS_TOKEN:
                self.auth_class = AuthByPAT(self._token)
            else:
                # okta URL, e.g., https://<account>.okta.com/
                self.auth_class = AuthByOkta(
                    application=self.application,
                    timeout=self.login_timeout,
                    backoff_generator=self._backoff_generator,
                )

            self.authenticate_with_retry(self.auth_class)

            self._password = None  # ensure password won't persist
            self.auth_class.reset_secrets()

        self.initialize_query_context_cache()

        if self.client_session_keep_alive:
            # This will be called after the heartbeat frequency has actually been set.
            # By this point it should have been decided if the heartbeat has to be enabled
            # and what would the heartbeat frequency be
            self._add_heartbeat()

    def __config(self, **kwargs):
        """Sets up parameters in the connection object."""
        logger.debug("__config")
        # Handle special cases first
        if "sequence_counter" in kwargs:
            self.sequence_counter = kwargs["sequence_counter"]
        if "application" in kwargs:
            value = kwargs["application"]
            if not APPLICATION_RE.match(value):
                msg = f"Invalid application name: {value}"
                raise ProgrammingError(msg=msg, errno=0)
            else:
                self._application = value
        if "validate_default_parameters" in kwargs:
            self._validate_default_parameters = kwargs["validate_default_parameters"]
        # Handle rest of arguments
        skip_list = ["validate_default_parameters", "sequence_counter", "application"]
        for name, value in filter(lambda e: e[0] not in skip_list, kwargs.items()):
            if self.validate_default_parameters:
                if name not in DEFAULT_CONFIGURATION.keys():
                    close_matches = get_close_matches(
                        name, DEFAULT_CONFIGURATION.keys(), n=1, cutoff=0.8
                    )
                    guess = close_matches[0] if len(close_matches) > 0 else None
                    warnings.warn(
                        "'{}' is an unknown connection parameter{}".format(
                            name, f", did you mean '{guess}'?" if guess else ""
                        ),
                        # Raise warning from where class was initiated
                        stacklevel=4,
                    )
                elif not isinstance(value, DEFAULT_CONFIGURATION[name][1]):
                    accepted_types = DEFAULT_CONFIGURATION[name][1]
                    warnings.warn(
                        "'{}' connection parameter should be of type '{}', but is a '{}'".format(
                            name,
                            (
                                str(tuple(e.__name__ for e in accepted_types)).replace(
                                    "'", ""
                                )
                                if isinstance(accepted_types, tuple)
                                else accepted_types.__name__
                            ),
                            type(value).__name__,
                        ),
                        # Raise warning from where class was initiated
                        stacklevel=4,
                    )
            setattr(self, "_" + name, value)

        if self._numpy:
            try:
                import numpy  # noqa: F401
            except ModuleNotFoundError:  # pragma: no cover
                Error.errorhandler_wrapper(
                    self,
                    None,
                    ProgrammingError,
                    {
                        "msg": "Numpy module is not installed. Cannot fetch data as numpy",
                        "errno": ER_NO_NUMPY,
                    },
                )

        if self._paramstyle is None:
            import snowflake.connector

            self._paramstyle = snowflake.connector.paramstyle
        elif self._paramstyle not in SUPPORTED_PARAMSTYLES:
            raise ProgrammingError(
                msg="Invalid paramstyle is specified", errno=ER_INVALID_VALUE
            )

        if self._auth_class and not isinstance(self._auth_class, AuthByPlugin):
            raise TypeError("auth_class must subclass AuthByPlugin")

        if "account" in kwargs:
            if "host" not in kwargs:
                self._host = construct_hostname(kwargs.get("region"), self._account)

        if "unsafe_file_write" in kwargs:
            self._unsafe_file_write = kwargs["unsafe_file_write"]
        else:
            self._unsafe_file_write = False

        logger.info(
            f"Connecting to {_DOMAIN_NAME_MAP.get(extract_top_level_domain_from_hostname(self._host), 'GLOBAL')} Snowflake domain"
        )

        # If using a custom auth class, we should set the authenticator
        # type to be the same as the custom auth class
        if self._auth_class:
            self._authenticator = self._auth_class.type_.value

        if self._authenticator:
            # Only upper self._authenticator if it is a non-okta link
            auth_tmp = self._authenticator.upper()
            if auth_tmp in [  # Non-okta authenticators
                DEFAULT_AUTHENTICATOR,
                EXTERNAL_BROWSER_AUTHENTICATOR,
                KEY_PAIR_AUTHENTICATOR,
                OAUTH_AUTHENTICATOR,
                USR_PWD_MFA_AUTHENTICATOR,
            ]:
                self._authenticator = auth_tmp

        # read OAuth token from
        token_file_path = kwargs.get("token_file_path")
        if token_file_path:
            with open(token_file_path) as f:
                self._token = f.read()

        # Set of authenticators allowing empty user.
        empty_user_allowed_authenticators = {OAUTH_AUTHENTICATOR, NO_AUTH_AUTHENTICATOR}

        if not (self._master_token and self._session_token):
            if (
                not self.user
                and self._authenticator not in empty_user_allowed_authenticators
            ):
                # OAuth and NoAuth Authentications does not require a username
                Error.errorhandler_wrapper(
                    self,
                    None,
                    ProgrammingError,
                    {"msg": "User is empty", "errno": ER_NO_USER},
                )

            if self._private_key or self._private_key_file:
                self._authenticator = KEY_PAIR_AUTHENTICATOR

            if (
                self.auth_class is None
                and self._authenticator
                not in (
                    EXTERNAL_BROWSER_AUTHENTICATOR,
                    OAUTH_AUTHENTICATOR,
                    OAUTH_AUTHORIZATION_CODE,
                    KEY_PAIR_AUTHENTICATOR,
                    PROGRAMMATIC_ACCESS_TOKEN,
                )
                and not self._password
            ):
                Error.errorhandler_wrapper(
                    self,
                    None,
                    ProgrammingError,
                    {"msg": "Password is empty", "errno": ER_NO_PASSWORD},
                )

        # Only AuthNoAuth allows account to be omitted.
        if not self._account and not isinstance(self.auth_class, AuthNoAuth):
            Error.errorhandler_wrapper(
                self,
                None,
                ProgrammingError,
                {"msg": "Account must be specified", "errno": ER_NO_ACCOUNT_NAME},
            )
        if self._account and "." in self._account:
            self._account = parse_account(self._account)

        if not isinstance(self._backoff_policy, Callable) or not isinstance(
            self._backoff_policy(), Iterator
        ):
            Error.errorhandler_wrapper(
                self,
                None,
                ProgrammingError,
                {
                    "msg": "Backoff policy must be a generator function",
                    "errno": ER_INVALID_BACKOFF_POLICY,
                },
            )

        if self.ocsp_fail_open:
            logger.info(
                "This connection is in OCSP Fail Open Mode. "
                "TLS Certificates would be checked for validity "
                "and revocation status. Any other Certificate "
                "Revocation related exceptions or OCSP Responder "
                "failures would be disregarded in favor of "
                "connectivity."
            )

        if self.insecure_mode:
            logger.info(
                "THIS CONNECTION IS IN INSECURE MODE. IT "
                "MEANS THE CERTIFICATE WILL BE VALIDATED BUT THE "
                "CERTIFICATE REVOCATION STATUS WILL NOT BE "
                "CHECKED."
            )

    def cmd_query(
        self,
        sql: str,
        sequence_counter: int,
        request_id: uuid.UUID,
        binding_params: None | tuple | dict[str, dict[str, str]] = None,
        binding_stage: str | None = None,
        is_file_transfer: bool = False,
        statement_params: dict[str, str] | None = None,
        is_internal: bool = False,
        describe_only: bool = False,
        _no_results: bool = False,
        _update_current_object: bool = True,
        _no_retry: bool = False,
        timeout: int | None = None,
        dataframe_ast: str | None = None,
    ) -> dict[str, Any]:
        """Executes a query with a sequence counter."""
        logger.debug("_cmd_query")
        data = {
            "sqlText": sql,
            "asyncExec": _no_results,
            "sequenceId": sequence_counter,
            "querySubmissionTime": get_time_millis(),
        }
        if dataframe_ast is not None:
            data["dataframeAst"] = dataframe_ast
        if statement_params is not None:
            data["parameters"] = statement_params
        if is_internal:
            data["isInternal"] = is_internal
        if describe_only:
            data["describeOnly"] = describe_only
        if binding_stage is not None:
            # binding stage for bulk array binding
            data["bindStage"] = binding_stage
        if binding_params is not None:
            # binding parameters. This is for qmarks paramstyle.
            data["bindings"] = binding_params
        if not _no_results:
            # not an async query.
            queryContext = self.get_query_context()
            #  Here queryContextDTO should be a dict object field, same with `parameters` field
            data["queryContextDTO"] = queryContext
        client = "sfsql_file_transfer" if is_file_transfer else "sfsql"

        if logger.getEffectiveLevel() <= logging.DEBUG:
            logger.debug(
                "sql=[%s], sequence_id=[%s], is_file_transfer=[%s]",
                self._format_query_for_log(data["sqlText"]),
                data["sequenceId"],
                is_file_transfer,
            )

        url_parameters = {REQUEST_ID: request_id}

        ret = self.rest.request(
            "/queries/v1/query-request?" + urlencode(url_parameters),
            data,
            client=client,
            _no_results=_no_results,
            _include_retry_params=True,
            _no_retry=_no_retry,
            timeout=timeout,
        )

        if ret is None:
            ret = {"data": {}}
        if ret.get("data") is None:
            ret["data"] = {}
        if _update_current_object:
            data = ret["data"]
            if "finalDatabaseName" in data and data["finalDatabaseName"] is not None:
                self._database = data["finalDatabaseName"]
            if "finalSchemaName" in data and data["finalSchemaName"] is not None:
                self._schema = data["finalSchemaName"]
            if "finalWarehouseName" in data and data["finalWarehouseName"] is not None:
                self._warehouse = data["finalWarehouseName"]
            if "finalRoleName" in data:
                self._role = data["finalRoleName"]
            if "queryContext" in data and not _no_results:
                # here the data["queryContext"] field has been automatically converted from JSON into a dict type
                self.set_query_context(data["queryContext"])

        return ret

    def _reauthenticate(self):
        return self._auth_class.reauthenticate(conn=self)

    def authenticate_with_retry(self, auth_instance) -> None:
        # make some changes if needed before real __authenticate
        try:
            self._authenticate(auth_instance)
        except ReauthenticationRequest as ex:
            # cached id_token expiration error, we have cleaned id_token and try to authenticate again
            logger.debug("ID token expired. Reauthenticating...: %s", ex)
            if isinstance(auth_instance, AuthByIdToken):
                # Note: SNOW-733835 IDToken auth needs to authenticate through
                #  SSO if it has expired
                self._reauthenticate()
            else:
                self._authenticate(auth_instance)

    def _authenticate(self, auth_instance: AuthByPlugin):
        auth_instance.prepare(
            conn=self,
            authenticator=self._authenticator,
            service_name=self.service_name,
            account=self.account,
            user=self.user,
            password=self._password,
        )
        self._consent_cache_id_token = getattr(
            auth_instance, "consent_cache_id_token", True
        )

        auth = Auth(self.rest)
        # record start time for computing timeout
        auth_instance._retry_ctx.set_start_time()
        try:
            auth.authenticate(
                auth_instance=auth_instance,
                account=self.account,
                user=self.user,
                database=self.database,
                schema=self.schema,
                warehouse=self.warehouse,
                role=self.role,
                passcode=self._passcode,
                passcode_in_password=self._passcode_in_password,
                mfa_callback=self._mfa_callback,
                password_callback=self._password_callback,
                session_parameters=self._session_parameters,
            )
        except OperationalError as e:
            logger.debug(
                "Operational Error raised at authentication"
                f"for authenticator: {type(auth_instance).__name__}"
            )
            while True:
                try:
                    auth_instance.handle_timeout(
                        authenticator=self._authenticator,
                        service_name=self.service_name,
                        account=self.account,
                        user=self.user,
                        password=self._password,
                    )
                    auth.authenticate(
                        auth_instance=auth_instance,
                        account=self.account,
                        user=self.user,
                        database=self.database,
                        schema=self.schema,
                        warehouse=self.warehouse,
                        role=self.role,
                        passcode=self._passcode,
                        passcode_in_password=self._passcode_in_password,
                        mfa_callback=self._mfa_callback,
                        password_callback=self._password_callback,
                        session_parameters=self._session_parameters,
                    )
                except OperationalError as auth_op:
                    if auth_op.errno == ER_FAILED_TO_CONNECT_TO_DB:
                        if _CONNECTIVITY_ERR_MSG in e.msg:
                            auth_op.msg += f"\n{_CONNECTIVITY_ERR_MSG}"
                        raise auth_op from e
                    logger.debug("Continuing authenticator specific timeout handling")
                    continue
                break

    def _write_params_to_byte_rows(
        self, params: list[tuple[Any | tuple]]
    ) -> list[bytes]:
        """Write csv-format rows of binding values as list of bytes string.

        Args:
            params: Binding parameters to bulk array insertion query with qmark/numeric format.
            cursor: SnowflakeCursor.

        Returns:
            List of bytes string corresponding to rows

        """
        res = []
        try:
            for row in params:
                temp = map(self.converter.to_csv_bindings, row)
                res.append((",".join(temp) + "\n").encode("utf-8"))
        except (ProgrammingError, AttributeError) as exc:
            raise BindUploadError from exc
        return res

    def _get_snowflake_type_and_binding(
        self,
        cursor: SnowflakeCursor | None,
        v: tuple[str, Any] | Any,
    ) -> TypeAndBinding:
        if isinstance(v, tuple):
            if len(v) != 2:
                Error.errorhandler_wrapper(
                    self,
                    cursor,
                    ProgrammingError,
                    {
                        "msg": "Binding parameters must be a list "
                        "where one element is a single value or "
                        "a pair of Snowflake datatype and a value",
                        "errno": ER_FAILED_PROCESSING_QMARK,
                    },
                )
            snowflake_type, v = v
        else:
            snowflake_type = self.converter.snowflake_type(v)
            if snowflake_type is None:
                Error.errorhandler_wrapper(
                    self,
                    cursor,
                    ProgrammingError,
                    {
                        "msg": "Python data type [{}] cannot be "
                        "automatically mapped to Snowflake data "
                        "type. Specify the snowflake data type "
                        "explicitly.".format(v.__class__.__name__.lower()),
                        "errno": ER_NOT_IMPLICITY_SNOWFLAKE_DATATYPE,
                    },
                )
        return TypeAndBinding(
            snowflake_type,
            self.converter.to_snowflake_bindings(snowflake_type, v),
        )

    # TODO we could probably rework this to not make dicts like this: {'1': 'value', '2': '13'}
    def _process_params_qmarks(
        self,
        params: Sequence | None,
        cursor: SnowflakeCursor | None = None,
    ) -> dict[str, dict[str, str]] | None:
        if not params:
            return None
        processed_params = {}

        get_type_and_binding = partial(self._get_snowflake_type_and_binding, cursor)

        for idx, v in enumerate(params):
            if isinstance(v, list):
                snowflake_type = self.converter.snowflake_type(v)
                all_param_data = list(map(get_type_and_binding, v))
                first_type = all_param_data[0].type
                # if all elements have the same snowflake type, update snowflake_type
                if all(param_data.type == first_type for param_data in all_param_data):
                    snowflake_type = first_type
                processed_params[str(idx + 1)] = {
                    "type": snowflake_type,
                    "value": [param_data.binding for param_data in all_param_data],
                }
            else:
                snowflake_type, snowflake_binding = get_type_and_binding(v)
                processed_params[str(idx + 1)] = {
                    "type": snowflake_type,
                    "value": snowflake_binding,
                }
        if logger.getEffectiveLevel() <= logging.DEBUG:
            for k, v in processed_params.items():
                logger.debug("idx: %s, type: %s", k, v.get("type"))
        return processed_params

    def _process_params_pyformat(
        self,
        params: Any | Sequence[Any] | dict[Any, Any] | None,
        cursor: SnowflakeCursor | None = None,
    ) -> tuple[Any] | dict[str, Any] | None:
        """Process parameters for client-side parameter binding.

        Args:
            params: Either a sequence, or a dictionary of parameters, if anything else
                is given then it will be put into a list and processed that way.
            cursor: The SnowflakeCursor used to report errors if necessary.
        """
        if params is None:
            if self._interpolate_empty_sequences:
                return None
            return {}
        if isinstance(params, dict):
            return self._process_params_dict(params)

        # TODO: remove this, callers should send in what's in the signature
        if not isinstance(params, (tuple, list)):
            params = [
                params,
            ]

        try:
            res = map(self._process_single_param, params)
            ret = tuple(res)
            logger.debug(f"parameters: {ret}")
            return ret
        except Exception as e:
            Error.errorhandler_wrapper(
                self,
                cursor,
                ProgrammingError,
                {
                    "msg": f"Failed processing pyformat-parameters; {e}",
                    "errno": ER_FAILED_PROCESSING_PYFORMAT,
                },
            )

    def _process_params_dict(
        self, params: dict[Any, Any], cursor: SnowflakeCursor | None = None
    ) -> dict:
        try:
            res = {k: self._process_single_param(v) for k, v in params.items()}
            logger.debug(f"parameters: {res}")
            return res
        except Exception as e:
            Error.errorhandler_wrapper(
                self,
                cursor,
                ProgrammingError,
                {
                    "msg": f"Failed processing pyformat-parameters: {e}",
                    "errno": ER_FAILED_PROCESSING_PYFORMAT,
                },
            )

    def _process_single_param(self, param: Any) -> Any:
        """Process a single parameter to Snowflake understandable form.

        This is a convenience function to replace repeated multiple calls with a single
        function call.

        It calls the following underlying functions in this order:
            1. self.converter.to_snowflake
            2. self.converter.escape
            3. self.converter.quote
        """
        to_snowflake = self.converter.to_snowflake
        escape = self.converter.escape
        _quote = self.converter.quote
        return _quote(escape(to_snowflake(param)))

    def _cancel_query(self, sql: str, request_id: UUID) -> dict[str, bool | None]:
        """Cancels the query with the exact SQL query and requestId."""
        logger.debug("_cancel_query sql=[%s], request_id=[%s]", sql, request_id)
        url_parameters = {REQUEST_ID: str(uuid.uuid4())}

        return self.rest.request(
            "/queries/v1/abort-request?" + urlencode(url_parameters),
            {
                "sqlText": sql,
                REQUEST_ID: str(request_id),
            },
        )

    def _next_sequence_counter(self) -> int:
        """Gets next sequence counter. Used internally."""
        with self._lock_sequence_counter:
            self.sequence_counter += 1
            logger.debug("sequence counter: %s", self.sequence_counter)
            return self.sequence_counter

    def _log_telemetry(self, telemetry_data) -> None:
        """Logs data to telemetry."""
        if self.telemetry_enabled:
            self._telemetry.try_add_log_to_batch(telemetry_data)

    def _add_heartbeat(self) -> None:
        """Add a periodic heartbeat query in order to keep connection alive."""
        if not self.heartbeat_thread:
            self._validate_client_session_keep_alive_heartbeat_frequency()
            heartbeat_wref = weakref.WeakMethod(self._heartbeat_tick)

            def beat_if_possible() -> None:
                heartbeat_fn = heartbeat_wref()
                if heartbeat_fn:
                    heartbeat_fn()

            self.heartbeat_thread = HeartBeatTimer(
                self.client_session_keep_alive_heartbeat_frequency,
                beat_if_possible,
            )
            self.heartbeat_thread.start()
            logger.debug("started heartbeat")

    def _cancel_heartbeat(self) -> None:
        """Cancel a heartbeat thread."""
        if self.heartbeat_thread:
            self.heartbeat_thread.cancel()
            self.heartbeat_thread.join()
            self.heartbeat_thread = None
            logger.debug("stopped heartbeat")

    def _heartbeat_tick(self) -> None:
        """Execute a heartbeat if connection isn't closed yet."""
        if not self.is_closed():
            logger.debug("heartbeating!")
            self.rest._heartbeat()

    def _validate_client_session_keep_alive_heartbeat_frequency(self) -> int:
        """Validate and return heartbeat frequency in seconds."""
        real_max = int(self.rest.master_validity_in_seconds / 4)
        real_min = int(real_max / 4)

        # ensure the type is integer
        self._client_session_keep_alive_heartbeat_frequency = int(
            self.client_session_keep_alive_heartbeat_frequency
        )

        if self.client_session_keep_alive_heartbeat_frequency is None:
            # This is an unlikely scenario but covering it just in case.
            self._client_session_keep_alive_heartbeat_frequency = real_min
        elif self.client_session_keep_alive_heartbeat_frequency > real_max:
            self._client_session_keep_alive_heartbeat_frequency = real_max
        elif self.client_session_keep_alive_heartbeat_frequency < real_min:
            self._client_session_keep_alive_heartbeat_frequency = real_min

        return self.client_session_keep_alive_heartbeat_frequency

    def _validate_client_prefetch_threads(self) -> int:
        if self.client_prefetch_threads <= 0:
            self._client_prefetch_threads = 1
        elif self.client_prefetch_threads > MAX_CLIENT_PREFETCH_THREADS:
            self._client_prefetch_threads = MAX_CLIENT_PREFETCH_THREADS
        self._client_prefetch_threads = int(self.client_prefetch_threads)
        return self.client_prefetch_threads

    def _update_parameters(
        self,
        parameters: dict[str, str | int | bool],
    ) -> None:
        """Update session parameters."""
        with self._lock_converter:
            self.converter.set_parameters(parameters)
        for name, value in parameters.items():
            self._session_parameters[name] = value
            if PARAMETER_CLIENT_TELEMETRY_ENABLED == name:
                self._server_param_telemetry_enabled = value
            elif PARAMETER_CLIENT_SESSION_KEEP_ALIVE == name:
                # Only set if the local config is None.
                # Always give preference to user config.
                if self.client_session_keep_alive is None:
                    self.client_session_keep_alive = value
            elif (
                PARAMETER_CLIENT_SESSION_KEEP_ALIVE_HEARTBEAT_FREQUENCY == name
                and self.client_session_keep_alive_heartbeat_frequency is None
            ):
                # Only set if local value hasn't been set already.
                self.client_session_keep_alive_heartbeat_frequency = value
            elif PARAMETER_SERVICE_NAME == name:
                self.service_name = value
            elif PARAMETER_CLIENT_PREFETCH_THREADS == name:
                self.client_prefetch_threads = value
            elif PARAMETER_ENABLE_STAGE_S3_PRIVATELINK_FOR_US_EAST_1 == name:
                self.enable_stage_s3_privatelink_for_us_east_1 = value
            elif PARAMETER_QUERY_CONTEXT_CACHE_SIZE == name:
                self.query_context_cache_size = value

    def _format_query_for_log(self, query: str) -> str:
        ret = " ".join(line.strip() for line in query.split("\n"))
        return (
            ret
            if len(ret) < self.log_max_query_length
            else ret[0 : self.log_max_query_length] + "..."
        )

    def __enter__(self) -> SnowflakeConnection:
        """Context manager."""
        return self

    def __exit__(
        self,
        exc_type: type[BaseException] | None,
        exc_val: BaseException | None,
        exc_tb: TracebackType | None,
    ) -> None:
        """Context manager with commit or rollback teardown."""
        if not self._session_parameters.get("AUTOCOMMIT", False):
            # Either AUTOCOMMIT is turned off, or is not set so we default to old behavior
            if exc_tb is None:
                self.commit()
            else:
                self.rollback()
        self.close()

    def _get_query_status(self, sf_qid: str) -> tuple[QueryStatus, dict[str, Any]]:
        """Retrieves the status of query with sf_qid and returns it with the raw response.

        This is the underlying function used by the public get_status functions.

        Args:
            sf_qid: Snowflake query id of interest.

        Raises:
            ValueError: if sf_qid is not a valid UUID string.
        """
        try:
            uuid.UUID(sf_qid)
        except ValueError:
            raise ValueError(f"Invalid UUID: '{sf_qid}'")
        logger.debug(f"get_query_status sf_qid='{sf_qid}'")

        status = "NO_DATA"
        if self.is_closed():
            return QueryStatus.DISCONNECTED, {"data": {"queries": []}}
        status_resp = self.rest.request(
            "/monitoring/queries/" + quote(sf_qid), method="get", client="rest"
        )
        if "queries" not in status_resp["data"]:
            return QueryStatus.FAILED_WITH_ERROR, status_resp
        queries = status_resp["data"]["queries"]
        if len(queries) > 0:
            status = queries[0]["status"]
        status_ret = QueryStatus[status]
        return status_ret, status_resp

    def _cache_query_status(self, sf_qid: str, status_ret: QueryStatus) -> None:
        # If query was started by us and it has finished let's cache this info
        if sf_qid in self._async_sfqids and not self.is_still_running(status_ret):
            self._async_sfqids.pop(
                sf_qid, None
            )  # Prevent KeyError when multiple threads try to remove the same query id
            self._done_async_sfqids[sf_qid] = None

    def _close_at_exit(self):
        with suppress(Exception):
            self.close(retry=False)

    def _process_error_query_status(
        self,
        sf_qid: str,
        status_resp: dict,
        error_message: str = "",
        error_cls: type[Exception] = ProgrammingError,
    ) -> None:
        status_resp = status_resp or {}
        data = status_resp.get("data", {})
        queries = data.get("queries")

        if sf_qid in self._async_sfqids:
            self._async_sfqids.pop(sf_qid, None)
        message = status_resp.get("message")
        if message is None:
            message = ""
        code = queries[0].get("errorCode", -1) if queries else -1
        sql_state = None
        if "data" in status_resp:
            message += queries[0].get("errorMessage", "") if queries else ""
            sql_state = data.get("sqlState")
        Error.errorhandler_wrapper(
            self,
            None,
            error_cls,
            {
                "msg": message or error_message,
                "errno": int(code),
                "sqlstate": sql_state,
                "sfqid": sf_qid,
            },
        )

    def get_query_status(self, sf_qid: str) -> QueryStatus:
        """Retrieves the status of query with sf_qid.

        Query status is returned as a QueryStatus.

        Args:
            sf_qid: Snowflake query id of interest.

        Raises:
            ValueError: if sf_qid is not a valid UUID string.
        """
        status, _ = self._get_query_status(sf_qid)
        self._cache_query_status(sf_qid, status)
        return status

    def get_query_status_throw_if_error(self, sf_qid: str) -> QueryStatus:
        """Retrieves the status of query with sf_qid as a QueryStatus and raises an exception if the query terminated with an error.

        Query status is returned as a QueryStatus.

        Args:
            sf_qid: Snowflake query id of interest.

        Raises:
            ValueError: if sf_qid is not a valid UUID string.
        """
        status, status_resp = self._get_query_status(sf_qid)
        self._cache_query_status(sf_qid, status)
        if self.is_an_error(status):
            self._process_error_query_status(sf_qid, status_resp)
        return status

    def initialize_query_context_cache(self) -> None:
        if not self.is_query_context_cache_disabled:
            self.query_context_cache = QueryContextCache(self.query_context_cache_size)

    def get_query_context(self) -> dict | None:
        if self.is_query_context_cache_disabled:
            return None
        return self.query_context_cache.serialize_to_dict()

    def set_query_context(self, data: dict) -> None:
        if not self.is_query_context_cache_disabled:
            self.query_context_cache.deserialize_json_dict(data)

    @staticmethod
    def is_still_running(status: QueryStatus) -> bool:
        """Checks whether given status is currently running."""
        return status in (
            QueryStatus.RUNNING,
            QueryStatus.QUEUED,
            QueryStatus.RESUMING_WAREHOUSE,
            QueryStatus.QUEUED_REPARING_WAREHOUSE,
            QueryStatus.BLOCKED,
            QueryStatus.NO_DATA,
        )

    @staticmethod
    def is_an_error(status: QueryStatus) -> bool:
        """Checks whether given status means that there has been an error."""
        return status in (
            QueryStatus.ABORTING,
            QueryStatus.FAILED_WITH_ERROR,
            QueryStatus.ABORTED,
            QueryStatus.FAILED_WITH_INCIDENT,
            QueryStatus.DISCONNECTED,
        )

    def _all_async_queries_finished(self) -> bool:
        """Checks whether all async queries started by this Connection have finished executing."""

        if not self._async_sfqids:
            return True

        queries = list(reversed(self._async_sfqids.keys()))

        num_workers = min(self.client_prefetch_threads, len(queries))
        found_unfinished_query = False

        def async_query_check_helper(
            sfq_id: str,
        ) -> bool:
            nonlocal found_unfinished_query
            return found_unfinished_query or self.is_still_running(
                self.get_query_status(sfq_id)
            )

        with ThreadPoolExecutor(
            max_workers=num_workers, thread_name_prefix="async_query_check_"
        ) as tpe:  # We should upgrade to using cancel_futures=True once supporting 3.9+
            futures = (tpe.submit(async_query_check_helper, sfqid) for sfqid in queries)
            for f in as_completed(futures):
                if f.result():
                    found_unfinished_query = True
                    break
            for f in futures:
                f.cancel()

        return not found_unfinished_query

    def _log_telemetry_imported_packages(self) -> None:
        if self._log_imported_packages_in_telemetry:
            # filter out duplicates caused by submodules
            # and internal modules with names starting with an underscore
            imported_modules = {
                k.split(".", maxsplit=1)[0]
                for k in list(sys.modules)
                if not k.startswith("_")
            }
            ts = get_time_millis()
            self._log_telemetry(
                TelemetryData.from_telemetry_data_dict(
                    from_dict={
                        TelemetryField.KEY_TYPE.value: TelemetryField.IMPORTED_PACKAGES.value,
                        TelemetryField.KEY_VALUE.value: str(imported_modules),
                    },
                    timestamp=ts,
                    connection=self,
                )
            )

    def is_valid(self) -> bool:
        """This function tries to answer the question: Is this connection still good for sending queries?
        Attempts to validate the connections both on the TCP/IP and Session levels."""
        logger.debug("validating connection and session")
        if self.is_closed():
            logger.debug("connection is already closed and not valid")
            return False

        try:
            logger.debug("trying to heartbeat into the session to validate")
            hb_result = self.rest._heartbeat()
            session_valid = hb_result.get("success")
            logger.debug("session still valid? %s", session_valid)
            return bool(session_valid)
        except Exception as e:
            logger.debug("session could not be validated due to exception: %s", e)
            return False<|MERGE_RESOLUTION|>--- conflicted
+++ resolved
@@ -1132,10 +1132,7 @@
                 )
             elif self._authenticator == OAUTH_AUTHORIZATION_CODE:
                 pkce = "pkce" in map(lambda e: e.lower(), self._oauth_security_features)
-<<<<<<< HEAD
-=======
-
->>>>>>> 493efad5
+
                 if self._oauth_client_id is None:
                     Error.errorhandler_wrapper(
                         self,
@@ -1159,12 +1156,7 @@
                     token_request_url=self._oauth_token_request_url.format(
                         host=self.host, port=self.port
                     ),
-<<<<<<< HEAD
-                    # TODO: parameterize
-                    redirect_uri="http://localhost:{port}/snowflake/oauth-redirect",
-=======
                     redirect_uri="http://127.0.0.1:{port}/",
->>>>>>> 493efad5
                     scope=self._oauth_scope,
                     pkce=pkce,
                 )
