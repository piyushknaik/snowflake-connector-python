from __future__ import annotations

<<<<<<< HEAD
import hashlib
import hmac
=======
"""Workload‑identity attestation helpers.

This module builds the attestation token that the Snowflake Python connector
sends when Authenticating with *Workload Identity Federation* (WIF).
It supports AWS, Azure, GCP and generic OIDC environments **without** pulling
in heavy SDKs such as *botocore* – we only need a small presigned STS request
for AWS and a couple of metadata‑server calls for Azure / GCP.
"""

>>>>>>> b5e35549
import json
import logging
import os
from base64 import b64encode
from dataclasses import dataclass
from datetime import datetime, timezone
from enum import Enum, unique
<<<<<<< HEAD
from urllib.parse import parse_qsl, quote, urlparse
=======
from typing import Any
>>>>>>> b5e35549

import jwt

from ._aws_credentials import get_region, load_default_credentials
from ._aws_sign_v4 import sign_get_caller_identity
from .errorcode import ER_WIF_CREDENTIALS_NOT_FOUND
from .errors import ProgrammingError
from .session_manager import SessionManager
from .session_manager import request as http_request
from .vendored import requests
from .vendored.requests import Response

logger = logging.getLogger(__name__)
SNOWFLAKE_AUDIENCE = "snowflakecomputing.com"
DEFAULT_ENTRA_SNOWFLAKE_RESOURCE = "api://fd3f753b-eed3-462c-b6a7-a4b5bb650aad"

"""
References:
- https://learn.microsoft.com/en-us/entra/identity-platform/authentication-national-cloud#microsoft-entra-authentication-endpoints
- https://learn.microsoft.com/en-us/answers/questions/1190472/what-are-the-token-issuers-for-the-sovereign-cloud
"""
AZURE_ISSUER_PREFIXES = [
    "https://sts.windows.net/",  # Public and USGov (v1 issuer)
    "https://sts.chinacloudapi.cn/",  # Mooncake (v1 issuer)
    "https://login.microsoftonline.com/",  # Public (v2 issuer)
    "https://login.microsoftonline.us/",  # USGov (v2 issuer)
    "https://login.partner.microsoftonline.cn/",  # Mooncake (v2 issuer)
]


@unique
class AttestationProvider(Enum):
    """A WIF provider implementation that can produce an attestation."""

    AWS = "AWS"
    """Provider that builds an encoded pre-signed GetCallerIdentity request using the current workload's IAM role."""
    AZURE = "AZURE"
    """Provider that requests an OAuth access token for the workload's managed identity."""
    GCP = "GCP"
    """Provider that requests an ID token for the workload's attached service account."""
    OIDC = "OIDC"
    """Provider that looks for an OIDC ID token."""

    @staticmethod
    def from_string(provider: str) -> AttestationProvider:
        """Converts a string to a strongly-typed enum value of :class:`AttestationProvider`."""
        return AttestationProvider[provider.upper()]


@dataclass
class WorkloadIdentityAttestation:
    provider: AttestationProvider
    credential: str  # **base64** JSON blob – provider‑specific
    user_identifier_components: dict[str, Any]


@dataclass
class AwsCredentials:
    """AWS credentials container."""

    access_key: str
    secret_key: str
    token: str | None = None


def try_metadata_service_call(
<<<<<<< HEAD
    method: str,
    url: str,
    headers: dict,
    timeout_sec: int = 3,
    session_manager: SessionManager | None = None,
=======
    method: str, url: str, headers: dict[str, str], *, timeout: int = 3
>>>>>>> b5e35549
) -> Response | None:
    """Tries to make a HTTP request to the metadata service with the given URL, method, headers and timeout in seconds.

    If we receive an error response or any exceptions are raised, returns None. Otherwise returns the response.
    """
    try:
<<<<<<< HEAD
        # If no session_manager provided, create a basic one for this call
        if session_manager is None:
            session_manager = SessionManager(use_pooling=False)

        res: Response = http_request(
            method=method,
            url=url,
            headers=headers,
            timeout_sec=timeout_sec,
            session_manager=session_manager,
            use_pooling=False,  # IMDS calls are rare → don't pollute pool
=======
        res: Response = requests.request(
            method=method, url=url, headers=headers, timeout=timeout
>>>>>>> b5e35549
        )
        return res if res.ok else None
    except requests.RequestException:
        return None


def extract_iss_and_sub_without_signature_verification(
    jwt_str: str,
) -> tuple[str | None, str | None]:
    """Extracts the 'iss' and 'sub' claims from the given JWT, without verifying the signature.

    Note: the real token verification (including signature verification) happens on the Snowflake side. The driver doesn't have
    the keys to verify these JWTs, and in any case that's not where the security boundary is drawn.

    We only decode the JWT here to get some basic claims, which will be used for a) a quick smoke test to ensure we got the right
    issuer, and b) to find the unique user being asserted and populate assertion_content. The latter may be used for logging
    and possibly caching.

    If there are any errors in parsing the token or extracting iss and sub, this will return (None, None).
    """
    claims = _decode_jwt_without_validation(jwt_str)
    if claims is None:
        return None, None

    if "iss" not in claims or "sub" not in claims:
        logger.warning("Token is missing 'iss' or 'sub' claims.")
        return None, None

    return claims["iss"], claims["sub"]


<<<<<<< HEAD
def _imds_v2_token(session_manager: SessionManager | None = None) -> str | None:
    res = try_metadata_service_call(
        method="PUT",
        url="http://169.254.169.254/latest/api/token",
        headers={"X-aws-ec2-metadata-token-ttl-seconds": "300"},
        session_manager=session_manager,
    )
    return res.text.strip() if res else None


def get_aws_credentials(
    session_manager: SessionManager | None = None,
) -> AwsCredentials | None:
    """Get AWS credentials from environment variables or instance metadata.
=======
def _decode_jwt_without_validation(token: str) -> Any:
    """Helper that decodes *token* with ``verify_signature=False``.:contentReference[oaicite:1]{index=1}"""
    try:
        return jwt.decode(token, options={"verify_signature": False})
    except jwt.exceptions.InvalidTokenError:
        logger.warning("Token is not a valid JWT.", exc_info=True)
        return None


class AWSPartition(str, Enum):
    BASE = "aws"
    CHINA = "aws-cn"
    GOV = "aws-us-gov"
>>>>>>> b5e35549

    Implements the AWS credential chain without using boto3.
    """
    # Try environment variables first
    access_key = os.environ.get("AWS_ACCESS_KEY_ID")
    secret_key = os.environ.get("AWS_SECRET_ACCESS_KEY")
    session_token = os.environ.get("AWS_SESSION_TOKEN")

<<<<<<< HEAD
    if access_key and secret_key:
        return AwsCredentials(access_key, secret_key, session_token)

    # Try instance metadata service (IMDSv2)
    try:
        token = _imds_v2_token(session_manager)
        if token is None:
            logger.debug("Failed to get IMDSv2 token from metadata service.")
            return None

        token_hdr = {"X-aws-ec2-metadata-token": token} if token else {}

        # Get the security credentials from the metadata service
        res = try_metadata_service_call(
            method="GET",
            url="http://169.254.169.254/latest/meta-data/iam/security-credentials/",
            headers=token_hdr,
            session_manager=session_manager,
        )
        if res is None:
            logger.debug("Failed to get IAM role list from metadata service.")
            return None

        role_name = res.text.strip()
        if not role_name:
            logger.debug("No IAM role found in metadata service.")
            return None

        # Get credentials for the role
        res = try_metadata_service_call(
            method="GET",
            url=f"http://169.254.169.254/latest/meta-data/iam/security-credentials/{role_name}",
            headers=token_hdr,
            session_manager=session_manager,
        )
        if res is None:
            logger.debug("Failed to get IAM role credentials from metadata service.")
            return None

        creds_data = res.json()
        access_key = creds_data.get("AccessKeyId")
        secret_key = creds_data.get("SecretAccessKey")
        token = creds_data.get("Token")

        if access_key and secret_key:
            return AwsCredentials(access_key, secret_key, token)
    except Exception as e:
        logger.debug(f"Error getting AWS credentials from metadata service: {e}")

    return None


def get_aws_region(session_manager: SessionManager | None = None) -> str | None:
    """Get the current AWS workload's region, if any."""
    region = os.environ.get("AWS_REGION")
    if region:
        return region

    try:
        token = _imds_v2_token(session_manager)
        if token is None:
            logger.debug("Failed to get IMDSv2 token from metadata service.")
            return None

        token_hdr = {"X-aws-ec2-metadata-token": token} if token else {}

        # Get region from metadata service
        res = try_metadata_service_call(
            method="GET",
            url="http://169.254.169.254/latest/meta-data/placement/region",
            headers=token_hdr,
            session_manager=session_manager,
        )
        if res is not None:
            return res.text.strip()

        res = try_metadata_service_call(
            method="GET",
            url="http://169.254.169.254/latest/meta-data/placement/availability-zone",
            headers=token_hdr,
            session_manager=session_manager,
        )
        if res is not None:
            return res.text.strip()[:-1]
    except Exception as e:
        logger.debug(f"Error getting AWS region from metadata service: {e}")

    return None
=======
def _partition_from_region(region: str) -> AWSPartition:
    if region.startswith("cn-"):
        return AWSPartition.CHINA
    if region.startswith("us-gov-"):
        return AWSPartition.GOV
    return AWSPartition.BASE


def _sts_host_from_region(region: str) -> str | None:
    """
    Construct the STS endpoint hostname for *region* according to the
    regionalised-STS rules published by AWS.:contentReference[oaicite:2]{index=2}

    References:
    - https://docs.aws.amazon.com/sdkref/latest/guide/feature-sts-regionalized-endpoints.html
    - https://docs.aws.amazon.com/IAM/latest/UserGuide/id_credentials_temp_region-endpoints.html
    - https://docs.aws.amazon.com/general/latest/gr/sts.html
    """
    if not region or not isinstance(region, str):
        return None
>>>>>>> b5e35549

    part = _partition_from_region(region)
    suffix = ".amazonaws.com.cn" if part is AWSPartition.CHINA else ".amazonaws.com"
    return f"sts.{region}{suffix}"

<<<<<<< HEAD
def get_aws_sts_hostname(region: str) -> str | None:
    """Constructs the AWS STS hostname for a given region.

    * China regions (`cn-*`) → sts.<region>.amazonaws.com.cn
    * All other regions      → sts.<region>.amazonaws.com
    * Any invalid input      → None

    Args:
        region (str): The AWS region (e.g., 'us-east-1', 'cn-north-1').

    Returns:
        str: The AWS STS hostname (e.g., 'sts.us-east-1.amazonaws.com')

    References:
    - https://docs.aws.amazon.com/sdkref/latest/guide/feature-sts-regionalized-endpoints.html
    - https://docs.aws.amazon.com/IAM/latest/UserGuide/id_credentials_temp_region-endpoints.html
    - https://docs.aws.amazon.com/general/latest/gr/sts.html
    """

    if not region or not isinstance(region, str):
        return None

    if region.startswith("cn-"):
        # China regions have a different domain suffix
        return f"sts.{region}.amazonaws.com.cn"
    else:
        # Standard AWS regions
        return f"sts.{region}.amazonaws.com"


def _aws_percent_encode(s: str) -> str:
    return quote(s, safe="~")


def _canonical_query(query: str) -> str:
    if not query:
        return ""
    pairs = sorted(parse_qsl(query, keep_blank_values=True))
    return "&".join(
        f"{_aws_percent_encode(k)}={_aws_percent_encode(v)}" for k, v in pairs
    )


def aws_signature_v4_sign(
    credentials: AwsCredentials,
    method: str,
    url: str,
    region: str,
    service: str,
    headers: dict,
    payload: str = "",
) -> dict:
    """Sign an AWS request using Signature Version 4.

    Based on the C# implementation in AwsSignature4Signer.cs.
    """
    parsed_url = urlparse(url)

    utc_now = datetime.now(timezone.utc)
    amz_date = utc_now.strftime("%Y%m%dT%H%M%SZ")
    date_string = utc_now.strftime("%Y%m%d")

    headers_lower = {k.lower(): str(v).strip() for k, v in headers.items()}
    headers_lower["host"] = parsed_url.netloc
    headers_lower["x-amz-date"] = amz_date
    if credentials.token:
        headers_lower["x-amz-security-token"] = credentials.token

    sorted_header_keys = sorted(headers_lower.keys())
    canonical_headers = "".join(f"{k}:{headers_lower[k]}\n" for k in sorted_header_keys)
    signed_headers = ";".join(sorted_header_keys)

    canonical_querystring = _canonical_query(parsed_url.query)
    payload_hash = hashlib.sha256(payload.encode("utf-8")).hexdigest()

    canonical_request = (
        f"{method}\n"
        f"{parsed_url.path or '/'}\n"
        f"{canonical_querystring}\n"
        f"{canonical_headers}"
        f"{signed_headers}\n"
        f"{payload_hash}"
    )

    algorithm = "AWS4-HMAC-SHA256"
    credential_scope = f"{date_string}/{region}/{service}/aws4_request"
    string_to_sign = (
        f"{algorithm}\n"
        f"{amz_date}\n"
        f"{credential_scope}\n"
        f"{hashlib.sha256(canonical_request.encode('utf-8')).hexdigest()}"
    )

    def hmac_sha256(key: bytes, msg: str) -> bytes:
        return hmac.new(key, msg.encode("utf-8"), hashlib.sha256).digest()

    k_date = hmac_sha256(f"AWS4{credentials.secret_key}".encode(), date_string)
    k_region = hmac_sha256(k_date, region)
    k_service = hmac_sha256(k_region, service)
    k_signing = hmac_sha256(k_service, "aws4_request")

    signature = hmac.new(
        k_signing, string_to_sign.encode("utf-8"), hashlib.sha256
    ).hexdigest()

    authorization = (
        f"{algorithm} "
        f"Credential={credentials.access_key}/{credential_scope}, "
        f"SignedHeaders={signed_headers}, Signature={signature}"
    )

    final_headers = headers.copy()
    final_headers["Host"] = parsed_url.netloc
    final_headers["X-Amz-Date"] = amz_date
    if credentials.token:
        final_headers["X-Amz-Security-Token"] = credentials.token
    final_headers["Authorization"] = authorization
=======

def _try_get_arn_from_env_vars() -> str | None:
    """Try to get ARN already exposed by the runtime (no extra network I/O).

    •  `AWS_ROLE_ARN` – web-identity / many FaaS runtimes
    •  `AWS_EC2_METADATA_ARN` – some IMDSv2 environments
    •  `AWS_SESSION_ARN` – recent AWS SDKs export this when assuming a role
    """
    for possible_arn_env_var in (
        "AWS_ROLE_ARN",
        "AWS_EC2_METADATA_ARN",
        "AWS_SESSION_ARN",
    ):
        value = os.getenv(possible_arn_env_var)
        if value and value.startswith("arn:"):
            return value
    return None


def try_compose_aws_user_identifier(region: str | None = None) -> dict[str, str]:
    """Return an identifier for the running AWS workload.

    Always includes the AWS *region*; adds an *arn* key only if one is already
    discoverable via common environment variables.  Returns **{}** only if
    the region cannot be determined."""
    region = region or get_region()
    if not region:
        return {}

    identifier: dict[str, str] = {"region": region}

    if arn := _try_get_arn_from_env_vars():
        identifier["arn"] = arn

    return identifier
>>>>>>> b5e35549

    return final_headers

<<<<<<< HEAD

def create_aws_attestation(
    session_manager: SessionManager | None = None,
) -> WorkloadIdentityAttestation | None:
    """Tries to create a workload identity attestation for AWS.

    If the application isn't running on AWS or no credentials were found, returns None.
    """
    credentials = get_aws_credentials(session_manager)
    if not credentials:
        logger.debug("No AWS credentials were found.")
        return None

    region = get_aws_region(session_manager)
    if not region:
        logger.debug("No AWS region was found.")
        return None

    # Create the GetCallerIdentity request
    sts_hostname = get_aws_sts_hostname(region)
    url = f"https://{sts_hostname}/?Action=GetCallerIdentity&Version=2011-06-15"

    base_headers = {
        "X-Snowflake-Audience": SNOWFLAKE_AUDIENCE,
    }

    signed_headers = aws_signature_v4_sign(
        credentials=credentials,
        method="POST",
        url=url,
        region=region,
        service="sts",
        headers=base_headers,
    )

    # Create attestation request
    attestation_request = {
        "method": "POST",
        "url": url,
        "headers": signed_headers,
    }

    credential = b64encode(json.dumps(attestation_request).encode("utf-8")).decode(
        "utf-8"
    )
    user_identifier_components = {"region": region}

    return WorkloadIdentityAttestation(
        AttestationProvider.AWS,
        credential,
        user_identifier_components,
=======
def create_aws_attestation() -> WorkloadIdentityAttestation | None:
    """Return AWS attestation or *None* if we're not on AWS / creds missing."""

    creds = load_default_credentials()
    if not creds:
        logger.debug("No AWS credentials available.")
        return None

    region = get_region()
    if not region:
        logger.debug("AWS region could not be determined.")
        return None

    sts_url = (
        f"https://{_sts_host_from_region(region)}"
        "/?Action=GetCallerIdentity&Version=2011-06-15"
    )
    signed_headers = sign_get_caller_identity(
        url=sts_url,
        region=region,
        access_key=creds.access_key,
        secret_key=creds.secret_key,
        session_token=creds.token,
    )

    attestation = b64encode(
        json.dumps(
            {"url": sts_url, "method": "POST", "headers": signed_headers}
        ).encode()
    ).decode()

    user_identifier = try_compose_aws_user_identifier(region)
    return WorkloadIdentityAttestation(
        AttestationProvider.AWS, attestation, user_identifier
>>>>>>> b5e35549
    )


def create_gcp_attestation(
    session_manager: SessionManager | None = None,
) -> WorkloadIdentityAttestation | None:
    """Tries to create a workload identity attestation for GCP.

    If the application isn't running on GCP or no credentials were found, returns None.
    """
    res = try_metadata_service_call(
        method="GET",
        url=f"http://169.254.169.254/computeMetadata/v1/instance/service-accounts/default/identity?audience={SNOWFLAKE_AUDIENCE}",
        headers={
            "Metadata-Flavor": "Google",
        },
        session_manager=session_manager,
    )
    if res is None:
        # Most likely we're just not running on GCP, which may be expected.
        logger.debug("GCP metadata server request was not successful.")
        return None

    # Ensure content is bytes and decode it
    content = res.content
    if isinstance(content, bytes):
        jwt_str = content.decode("utf-8")
    else:
        jwt_str = str(content)

    issuer, subject = extract_iss_and_sub_without_signature_verification(jwt_str)
    if not issuer or not subject:
        return None
    if issuer != "https://accounts.google.com":
        # This might happen if we're running on a different platform that responds to the same metadata request signature as GCP.
        logger.debug("Unexpected GCP token issuer '%s'", issuer)
        return None

    return WorkloadIdentityAttestation(
        AttestationProvider.GCP, jwt_str, {"sub": subject}
    )


def create_azure_attestation(
    snowflake_entra_resource: str,
    session_manager: SessionManager | None = None,
) -> WorkloadIdentityAttestation | None:
    """Tries to create a workload identity attestation for Azure.

    If the application isn't running on Azure or no credentials were found, returns None.
    """
    headers = {"Metadata": "True"}
    url_without_query_string = "http://169.254.169.254/metadata/identity/oauth2/token"
    query_params = f"api-version=2018-02-01&resource={snowflake_entra_resource}"

    # Check if running in Azure Functions environment
    identity_endpoint = os.environ.get("IDENTITY_ENDPOINT")
    identity_header = os.environ.get("IDENTITY_HEADER")
    is_azure_functions = identity_endpoint is not None

    if is_azure_functions:
        if not identity_header:
            logger.warning("Managed identity is not enabled on this Azure function.")
            return None

        # Azure Functions uses a different endpoint, headers and API version.
        url_without_query_string = identity_endpoint
        headers = {"X-IDENTITY-HEADER": identity_header}
        query_params = f"api-version=2019-08-01&resource={snowflake_entra_resource}"

        # Some Azure Functions environments may require client_id in the URL
        managed_identity_client_id = os.environ.get("MANAGED_IDENTITY_CLIENT_ID")
        if managed_identity_client_id:
            query_params += f"&client_id={managed_identity_client_id}"

    res = try_metadata_service_call(
        method="GET",
        url=f"{url_without_query_string}?{query_params}",
        headers=headers,
        session_manager=session_manager,
    )
    if res is None:
        # Most likely we're just not running on Azure, which may be expected.
        logger.debug("Azure metadata server request was not successful.")
        return None

    try:
        jwt_str = res.json().get("access_token")
        if not jwt_str:
            # Could be that Managed Identity is disabled.
            logger.debug("No access token found in Azure response.")
            return None
    except (ValueError, KeyError) as e:
        logger.debug(f"Error parsing Azure response: {e}")
        return None

    issuer, subject = extract_iss_and_sub_without_signature_verification(jwt_str)
    if not issuer or not subject:
        return None
    if not any(
        issuer.startswith(issuer_prefix) for issuer_prefix in AZURE_ISSUER_PREFIXES
    ):
        # This might happen if we're running on a different platform that responds to the same metadata request signature as Azure.
        logger.debug("Unexpected Azure token issuer '%s'", issuer)
        return None

    return WorkloadIdentityAttestation(
        AttestationProvider.AZURE, jwt_str, {"iss": issuer, "sub": subject}
    )


def create_oidc_attestation(token: str | None) -> WorkloadIdentityAttestation | None:
    """Tries to create an attestation using the given token.

    If this is not populated, returns None.
    """
    if not token:
        logger.debug("No OIDC token was specified.")
        return None

    issuer, subject = extract_iss_and_sub_without_signature_verification(token)
    if not issuer or not subject:
        return None

    return WorkloadIdentityAttestation(
        AttestationProvider.OIDC, token, {"iss": issuer, "sub": subject}
    )


def create_autodetect_attestation(
    entra_resource: str,
    token: str | None = None,
    session_manager: SessionManager | None = None,
) -> WorkloadIdentityAttestation | None:
    """Tries to create an attestation using the auto-detected runtime environment.

    If no attestation can be found, returns None.
    """
    attestation = create_oidc_attestation(token)
    if attestation:
        return attestation

    attestation = create_azure_attestation(entra_resource, session_manager)
    if attestation:
        return attestation

    attestation = create_aws_attestation(session_manager)
    if attestation:
        return attestation

    attestation = create_gcp_attestation(session_manager)
    if attestation:
        return attestation

    return None


def create_attestation(
    provider: AttestationProvider | None,
    entra_resource: str | None = None,
    token: str | None = None,
    session_manager: SessionManager | None = None,
) -> WorkloadIdentityAttestation:
    """Entry point to create an attestation using the given provider.

    If the provider is None, this will try to auto-detect a credential from the runtime environment. If the provider fails to detect a credential,
    a ProgrammingError will be raised.

    If an explicit entra_resource was provided to the connector, this will be used. Otherwise, the default Snowflake Entra resource will be used.
    """
    entra_resource = entra_resource or DEFAULT_ENTRA_SNOWFLAKE_RESOURCE
    session_manager = (
        session_manager.clone() if session_manager else SessionManager(use_pooling=True)
    )

    attestation: WorkloadIdentityAttestation | None = None
    if provider == AttestationProvider.AWS:
        attestation = create_aws_attestation(session_manager)
    elif provider == AttestationProvider.AZURE:
        attestation = create_azure_attestation(entra_resource, session_manager)
    elif provider == AttestationProvider.GCP:
        attestation = create_gcp_attestation(session_manager)
    elif provider == AttestationProvider.OIDC:
        attestation = create_oidc_attestation(token)
    elif provider is None:
        attestation = create_autodetect_attestation(
            entra_resource, token, session_manager
        )

    if not attestation:
        provider_str = "auto-detect" if provider is None else provider.value
        raise ProgrammingError(
            msg=f"No workload identity credential was found for '{provider_str}'.",
            errno=ER_WIF_CREDENTIALS_NOT_FOUND,
        )

    return attestation<|MERGE_RESOLUTION|>--- conflicted
+++ resolved
@@ -1,9 +1,5 @@
 from __future__ import annotations
 
-<<<<<<< HEAD
-import hashlib
-import hmac
-=======
 """Workload‑identity attestation helpers.
 
 This module builds the attestation token that the Snowflake Python connector
@@ -13,19 +9,13 @@
 for AWS and a couple of metadata‑server calls for Azure / GCP.
 """
 
->>>>>>> b5e35549
 import json
 import logging
 import os
 from base64 import b64encode
 from dataclasses import dataclass
-from datetime import datetime, timezone
 from enum import Enum, unique
-<<<<<<< HEAD
-from urllib.parse import parse_qsl, quote, urlparse
-=======
 from typing import Any
->>>>>>> b5e35549
 
 import jwt
 
@@ -33,8 +23,6 @@
 from ._aws_sign_v4 import sign_get_caller_identity
 from .errorcode import ER_WIF_CREDENTIALS_NOT_FOUND
 from .errors import ProgrammingError
-from .session_manager import SessionManager
-from .session_manager import request as http_request
 from .vendored import requests
 from .vendored.requests import Response
 
@@ -82,47 +70,16 @@
     user_identifier_components: dict[str, Any]
 
 
-@dataclass
-class AwsCredentials:
-    """AWS credentials container."""
-
-    access_key: str
-    secret_key: str
-    token: str | None = None
-
-
 def try_metadata_service_call(
-<<<<<<< HEAD
-    method: str,
-    url: str,
-    headers: dict,
-    timeout_sec: int = 3,
-    session_manager: SessionManager | None = None,
-=======
     method: str, url: str, headers: dict[str, str], *, timeout: int = 3
->>>>>>> b5e35549
 ) -> Response | None:
     """Tries to make a HTTP request to the metadata service with the given URL, method, headers and timeout in seconds.
 
     If we receive an error response or any exceptions are raised, returns None. Otherwise returns the response.
     """
     try:
-<<<<<<< HEAD
-        # If no session_manager provided, create a basic one for this call
-        if session_manager is None:
-            session_manager = SessionManager(use_pooling=False)
-
-        res: Response = http_request(
-            method=method,
-            url=url,
-            headers=headers,
-            timeout_sec=timeout_sec,
-            session_manager=session_manager,
-            use_pooling=False,  # IMDS calls are rare → don't pollute pool
-=======
         res: Response = requests.request(
             method=method, url=url, headers=headers, timeout=timeout
->>>>>>> b5e35549
         )
         return res if res.ok else None
     except requests.RequestException:
@@ -154,22 +111,6 @@
     return claims["iss"], claims["sub"]
 
 
-<<<<<<< HEAD
-def _imds_v2_token(session_manager: SessionManager | None = None) -> str | None:
-    res = try_metadata_service_call(
-        method="PUT",
-        url="http://169.254.169.254/latest/api/token",
-        headers={"X-aws-ec2-metadata-token-ttl-seconds": "300"},
-        session_manager=session_manager,
-    )
-    return res.text.strip() if res else None
-
-
-def get_aws_credentials(
-    session_manager: SessionManager | None = None,
-) -> AwsCredentials | None:
-    """Get AWS credentials from environment variables or instance metadata.
-=======
 def _decode_jwt_without_validation(token: str) -> Any:
     """Helper that decodes *token* with ``verify_signature=False``.:contentReference[oaicite:1]{index=1}"""
     try:
@@ -183,105 +124,8 @@
     BASE = "aws"
     CHINA = "aws-cn"
     GOV = "aws-us-gov"
->>>>>>> b5e35549
-
-    Implements the AWS credential chain without using boto3.
-    """
-    # Try environment variables first
-    access_key = os.environ.get("AWS_ACCESS_KEY_ID")
-    secret_key = os.environ.get("AWS_SECRET_ACCESS_KEY")
-    session_token = os.environ.get("AWS_SESSION_TOKEN")
-
-<<<<<<< HEAD
-    if access_key and secret_key:
-        return AwsCredentials(access_key, secret_key, session_token)
-
-    # Try instance metadata service (IMDSv2)
-    try:
-        token = _imds_v2_token(session_manager)
-        if token is None:
-            logger.debug("Failed to get IMDSv2 token from metadata service.")
-            return None
-
-        token_hdr = {"X-aws-ec2-metadata-token": token} if token else {}
-
-        # Get the security credentials from the metadata service
-        res = try_metadata_service_call(
-            method="GET",
-            url="http://169.254.169.254/latest/meta-data/iam/security-credentials/",
-            headers=token_hdr,
-            session_manager=session_manager,
-        )
-        if res is None:
-            logger.debug("Failed to get IAM role list from metadata service.")
-            return None
-
-        role_name = res.text.strip()
-        if not role_name:
-            logger.debug("No IAM role found in metadata service.")
-            return None
-
-        # Get credentials for the role
-        res = try_metadata_service_call(
-            method="GET",
-            url=f"http://169.254.169.254/latest/meta-data/iam/security-credentials/{role_name}",
-            headers=token_hdr,
-            session_manager=session_manager,
-        )
-        if res is None:
-            logger.debug("Failed to get IAM role credentials from metadata service.")
-            return None
-
-        creds_data = res.json()
-        access_key = creds_data.get("AccessKeyId")
-        secret_key = creds_data.get("SecretAccessKey")
-        token = creds_data.get("Token")
-
-        if access_key and secret_key:
-            return AwsCredentials(access_key, secret_key, token)
-    except Exception as e:
-        logger.debug(f"Error getting AWS credentials from metadata service: {e}")
-
-    return None
-
-
-def get_aws_region(session_manager: SessionManager | None = None) -> str | None:
-    """Get the current AWS workload's region, if any."""
-    region = os.environ.get("AWS_REGION")
-    if region:
-        return region
-
-    try:
-        token = _imds_v2_token(session_manager)
-        if token is None:
-            logger.debug("Failed to get IMDSv2 token from metadata service.")
-            return None
-
-        token_hdr = {"X-aws-ec2-metadata-token": token} if token else {}
-
-        # Get region from metadata service
-        res = try_metadata_service_call(
-            method="GET",
-            url="http://169.254.169.254/latest/meta-data/placement/region",
-            headers=token_hdr,
-            session_manager=session_manager,
-        )
-        if res is not None:
-            return res.text.strip()
-
-        res = try_metadata_service_call(
-            method="GET",
-            url="http://169.254.169.254/latest/meta-data/placement/availability-zone",
-            headers=token_hdr,
-            session_manager=session_manager,
-        )
-        if res is not None:
-            return res.text.strip()[:-1]
-    except Exception as e:
-        logger.debug(f"Error getting AWS region from metadata service: {e}")
-
-    return None
-=======
+
+
 def _partition_from_region(region: str) -> AWSPartition:
     if region.startswith("cn-"):
         return AWSPartition.CHINA
@@ -302,131 +146,11 @@
     """
     if not region or not isinstance(region, str):
         return None
->>>>>>> b5e35549
 
     part = _partition_from_region(region)
     suffix = ".amazonaws.com.cn" if part is AWSPartition.CHINA else ".amazonaws.com"
     return f"sts.{region}{suffix}"
 
-<<<<<<< HEAD
-def get_aws_sts_hostname(region: str) -> str | None:
-    """Constructs the AWS STS hostname for a given region.
-
-    * China regions (`cn-*`) → sts.<region>.amazonaws.com.cn
-    * All other regions      → sts.<region>.amazonaws.com
-    * Any invalid input      → None
-
-    Args:
-        region (str): The AWS region (e.g., 'us-east-1', 'cn-north-1').
-
-    Returns:
-        str: The AWS STS hostname (e.g., 'sts.us-east-1.amazonaws.com')
-
-    References:
-    - https://docs.aws.amazon.com/sdkref/latest/guide/feature-sts-regionalized-endpoints.html
-    - https://docs.aws.amazon.com/IAM/latest/UserGuide/id_credentials_temp_region-endpoints.html
-    - https://docs.aws.amazon.com/general/latest/gr/sts.html
-    """
-
-    if not region or not isinstance(region, str):
-        return None
-
-    if region.startswith("cn-"):
-        # China regions have a different domain suffix
-        return f"sts.{region}.amazonaws.com.cn"
-    else:
-        # Standard AWS regions
-        return f"sts.{region}.amazonaws.com"
-
-
-def _aws_percent_encode(s: str) -> str:
-    return quote(s, safe="~")
-
-
-def _canonical_query(query: str) -> str:
-    if not query:
-        return ""
-    pairs = sorted(parse_qsl(query, keep_blank_values=True))
-    return "&".join(
-        f"{_aws_percent_encode(k)}={_aws_percent_encode(v)}" for k, v in pairs
-    )
-
-
-def aws_signature_v4_sign(
-    credentials: AwsCredentials,
-    method: str,
-    url: str,
-    region: str,
-    service: str,
-    headers: dict,
-    payload: str = "",
-) -> dict:
-    """Sign an AWS request using Signature Version 4.
-
-    Based on the C# implementation in AwsSignature4Signer.cs.
-    """
-    parsed_url = urlparse(url)
-
-    utc_now = datetime.now(timezone.utc)
-    amz_date = utc_now.strftime("%Y%m%dT%H%M%SZ")
-    date_string = utc_now.strftime("%Y%m%d")
-
-    headers_lower = {k.lower(): str(v).strip() for k, v in headers.items()}
-    headers_lower["host"] = parsed_url.netloc
-    headers_lower["x-amz-date"] = amz_date
-    if credentials.token:
-        headers_lower["x-amz-security-token"] = credentials.token
-
-    sorted_header_keys = sorted(headers_lower.keys())
-    canonical_headers = "".join(f"{k}:{headers_lower[k]}\n" for k in sorted_header_keys)
-    signed_headers = ";".join(sorted_header_keys)
-
-    canonical_querystring = _canonical_query(parsed_url.query)
-    payload_hash = hashlib.sha256(payload.encode("utf-8")).hexdigest()
-
-    canonical_request = (
-        f"{method}\n"
-        f"{parsed_url.path or '/'}\n"
-        f"{canonical_querystring}\n"
-        f"{canonical_headers}"
-        f"{signed_headers}\n"
-        f"{payload_hash}"
-    )
-
-    algorithm = "AWS4-HMAC-SHA256"
-    credential_scope = f"{date_string}/{region}/{service}/aws4_request"
-    string_to_sign = (
-        f"{algorithm}\n"
-        f"{amz_date}\n"
-        f"{credential_scope}\n"
-        f"{hashlib.sha256(canonical_request.encode('utf-8')).hexdigest()}"
-    )
-
-    def hmac_sha256(key: bytes, msg: str) -> bytes:
-        return hmac.new(key, msg.encode("utf-8"), hashlib.sha256).digest()
-
-    k_date = hmac_sha256(f"AWS4{credentials.secret_key}".encode(), date_string)
-    k_region = hmac_sha256(k_date, region)
-    k_service = hmac_sha256(k_region, service)
-    k_signing = hmac_sha256(k_service, "aws4_request")
-
-    signature = hmac.new(
-        k_signing, string_to_sign.encode("utf-8"), hashlib.sha256
-    ).hexdigest()
-
-    authorization = (
-        f"{algorithm} "
-        f"Credential={credentials.access_key}/{credential_scope}, "
-        f"SignedHeaders={signed_headers}, Signature={signature}"
-    )
-
-    final_headers = headers.copy()
-    final_headers["Host"] = parsed_url.netloc
-    final_headers["X-Amz-Date"] = amz_date
-    if credentials.token:
-        final_headers["X-Amz-Security-Token"] = credentials.token
-    final_headers["Authorization"] = authorization
-=======
 
 def _try_get_arn_from_env_vars() -> str | None:
     """Try to get ARN already exposed by the runtime (no extra network I/O).
@@ -462,63 +186,8 @@
         identifier["arn"] = arn
 
     return identifier
->>>>>>> b5e35549
-
-    return final_headers
-
-<<<<<<< HEAD
-
-def create_aws_attestation(
-    session_manager: SessionManager | None = None,
-) -> WorkloadIdentityAttestation | None:
-    """Tries to create a workload identity attestation for AWS.
-
-    If the application isn't running on AWS or no credentials were found, returns None.
-    """
-    credentials = get_aws_credentials(session_manager)
-    if not credentials:
-        logger.debug("No AWS credentials were found.")
-        return None
-
-    region = get_aws_region(session_manager)
-    if not region:
-        logger.debug("No AWS region was found.")
-        return None
-
-    # Create the GetCallerIdentity request
-    sts_hostname = get_aws_sts_hostname(region)
-    url = f"https://{sts_hostname}/?Action=GetCallerIdentity&Version=2011-06-15"
-
-    base_headers = {
-        "X-Snowflake-Audience": SNOWFLAKE_AUDIENCE,
-    }
-
-    signed_headers = aws_signature_v4_sign(
-        credentials=credentials,
-        method="POST",
-        url=url,
-        region=region,
-        service="sts",
-        headers=base_headers,
-    )
-
-    # Create attestation request
-    attestation_request = {
-        "method": "POST",
-        "url": url,
-        "headers": signed_headers,
-    }
-
-    credential = b64encode(json.dumps(attestation_request).encode("utf-8")).decode(
-        "utf-8"
-    )
-    user_identifier_components = {"region": region}
-
-    return WorkloadIdentityAttestation(
-        AttestationProvider.AWS,
-        credential,
-        user_identifier_components,
-=======
+
+
 def create_aws_attestation() -> WorkloadIdentityAttestation | None:
     """Return AWS attestation or *None* if we're not on AWS / creds missing."""
 
@@ -553,13 +222,10 @@
     user_identifier = try_compose_aws_user_identifier(region)
     return WorkloadIdentityAttestation(
         AttestationProvider.AWS, attestation, user_identifier
->>>>>>> b5e35549
-    )
-
-
-def create_gcp_attestation(
-    session_manager: SessionManager | None = None,
-) -> WorkloadIdentityAttestation | None:
+    )
+
+
+def create_gcp_attestation() -> WorkloadIdentityAttestation | None:
     """Tries to create a workload identity attestation for GCP.
 
     If the application isn't running on GCP or no credentials were found, returns None.
@@ -570,20 +236,13 @@
         headers={
             "Metadata-Flavor": "Google",
         },
-        session_manager=session_manager,
     )
     if res is None:
         # Most likely we're just not running on GCP, which may be expected.
         logger.debug("GCP metadata server request was not successful.")
         return None
 
-    # Ensure content is bytes and decode it
-    content = res.content
-    if isinstance(content, bytes):
-        jwt_str = content.decode("utf-8")
-    else:
-        jwt_str = str(content)
-
+    jwt_str = res.content.decode("utf-8")
     issuer, subject = extract_iss_and_sub_without_signature_verification(jwt_str)
     if not issuer or not subject:
         return None
@@ -599,7 +258,6 @@
 
 def create_azure_attestation(
     snowflake_entra_resource: str,
-    session_manager: SessionManager | None = None,
 ) -> WorkloadIdentityAttestation | None:
     """Tries to create a workload identity attestation for Azure.
 
@@ -633,7 +291,6 @@
         method="GET",
         url=f"{url_without_query_string}?{query_params}",
         headers=headers,
-        session_manager=session_manager,
     )
     if res is None:
         # Most likely we're just not running on Azure, which may be expected.
@@ -684,9 +341,7 @@
 
 
 def create_autodetect_attestation(
-    entra_resource: str,
-    token: str | None = None,
-    session_manager: SessionManager | None = None,
+    entra_resource: str, token: str | None = None
 ) -> WorkloadIdentityAttestation | None:
     """Tries to create an attestation using the auto-detected runtime environment.
 
@@ -696,15 +351,15 @@
     if attestation:
         return attestation
 
-    attestation = create_azure_attestation(entra_resource, session_manager)
+    attestation = create_aws_attestation()
     if attestation:
         return attestation
 
-    attestation = create_aws_attestation(session_manager)
+    attestation = create_azure_attestation(entra_resource)
     if attestation:
         return attestation
 
-    attestation = create_gcp_attestation(session_manager)
+    attestation = create_gcp_attestation()
     if attestation:
         return attestation
 
@@ -715,7 +370,6 @@
     provider: AttestationProvider | None,
     entra_resource: str | None = None,
     token: str | None = None,
-    session_manager: SessionManager | None = None,
 ) -> WorkloadIdentityAttestation:
     """Entry point to create an attestation using the given provider.
 
@@ -725,23 +379,18 @@
     If an explicit entra_resource was provided to the connector, this will be used. Otherwise, the default Snowflake Entra resource will be used.
     """
     entra_resource = entra_resource or DEFAULT_ENTRA_SNOWFLAKE_RESOURCE
-    session_manager = (
-        session_manager.clone() if session_manager else SessionManager(use_pooling=True)
-    )
-
-    attestation: WorkloadIdentityAttestation | None = None
+
+    attestation: WorkloadIdentityAttestation = None
     if provider == AttestationProvider.AWS:
-        attestation = create_aws_attestation(session_manager)
+        attestation = create_aws_attestation()
     elif provider == AttestationProvider.AZURE:
-        attestation = create_azure_attestation(entra_resource, session_manager)
+        attestation = create_azure_attestation(entra_resource)
     elif provider == AttestationProvider.GCP:
-        attestation = create_gcp_attestation(session_manager)
+        attestation = create_gcp_attestation()
     elif provider == AttestationProvider.OIDC:
         attestation = create_oidc_attestation(token)
     elif provider is None:
-        attestation = create_autodetect_attestation(
-            entra_resource, token, session_manager
-        )
+        attestation = create_autodetect_attestation(entra_resource, token)
 
     if not attestation:
         provider_str = "auto-detect" if provider is None else provider.value
